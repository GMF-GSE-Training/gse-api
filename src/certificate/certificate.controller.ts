import {
  Body,
  Controller,
<<<<<<< HEAD
  HttpException,
=======
  Delete,
  Get,
  HttpCode,
  HttpException,
  HttpStatus,
>>>>>>> 9bed29a0
  Param,
  ParseUUIDPipe,
  Post,
  StreamableFile,
  UseGuards,
} from '@nestjs/common';
import { CertificateService } from './certificate.service';
import { Roles } from 'src/shared/decorator/role.decorator';
import { AuthGuard } from 'src/shared/guard/auth.guard';
import { RoleGuard } from 'src/shared/guard/role.guard';
import { CreateCertificate } from 'src/model/certificate.model';
<<<<<<< HEAD

@Controller('/certificate')
export class CertificateController {
  constructor(private readonly certificateService: CertificateService) {}
=======
import { buildResponse, WebResponse } from 'src/model/web.model';

@Controller('/certificate')
export class CertificateController {
  constructor(
    private readonly certificateService: CertificateService,
  ) {}
>>>>>>> 9bed29a0

  @Post('/:cotId/:participantId')
  @Roles('super admin')
  @UseGuards(AuthGuard, RoleGuard)
  async create(
    @Param('cotId', ParseUUIDPipe) cotId: string,
    @Param('participantId', ParseUUIDPipe) participantId: string,
    @Body() request: CreateCertificate,
<<<<<<< HEAD
  ): Promise<any> {
=======
  ): Promise<WebResponse<string>> {
>>>>>>> 9bed29a0
    try {
      const result = await this.certificateService.createCertificate(
        cotId,
        participantId,
        request,
      );
<<<<<<< HEAD
      const filename = `Certificate_${participantId}.pdf`;
      return new StreamableFile(result, {
        type: 'application/pdf',
        disposition: `attachment; filename="${filename}"`,
      });
=======
      return buildResponse(HttpStatus.OK, result);
>>>>>>> 9bed29a0
    } catch (error) {
      console.log(error);
      throw new HttpException(error.message, error.status || 500);
    }
  }
<<<<<<< HEAD
=======

  @Get('/:certificateId')
  @HttpCode(200)
  @Roles('super admin')
  @UseGuards(AuthGuard, RoleGuard)
  async get(@Param('certificateId', ParseUUIDPipe) certificateId: string): Promise<any> {
    console.log(certificateId);
    const result = await this.certificateService.getCertificate(certificateId);
    return buildResponse(HttpStatus.OK, result);
  }

  @Get('/:certificateId/view')
  @HttpCode(200)
  @Roles('super admin')
  @UseGuards(AuthGuard, RoleGuard)
  async getCertificateFile(
    @Param('certificateId', ParseUUIDPipe) certificateId: string,
  ): Promise<WebResponse<string>> {
    const fileBuffer = await this.certificateService.streamFile(certificateId);
    const result = fileBuffer.toString('base64');
    return buildResponse(HttpStatus.OK, result);
  }

  @Delete('/:certificateId')
  @HttpCode(200)
  @Roles('super admin')
  @UseGuards(AuthGuard, RoleGuard)
  async delete(
    @Param('certificateId', ParseUUIDPipe) certificateId: string,
  ): Promise<WebResponse<string>> {
    const result = await this.certificateService.deleteCertificate(certificateId);
    return buildResponse(HttpStatus.OK, result);
  }
>>>>>>> 9bed29a0
}<|MERGE_RESOLUTION|>--- conflicted
+++ resolved
@@ -1,15 +1,11 @@
 import {
   Body,
   Controller,
-<<<<<<< HEAD
-  HttpException,
-=======
   Delete,
   Get,
   HttpCode,
   HttpException,
   HttpStatus,
->>>>>>> 9bed29a0
   Param,
   ParseUUIDPipe,
   Post,
@@ -21,12 +17,6 @@
 import { AuthGuard } from 'src/shared/guard/auth.guard';
 import { RoleGuard } from 'src/shared/guard/role.guard';
 import { CreateCertificate } from 'src/model/certificate.model';
-<<<<<<< HEAD
-
-@Controller('/certificate')
-export class CertificateController {
-  constructor(private readonly certificateService: CertificateService) {}
-=======
 import { buildResponse, WebResponse } from 'src/model/web.model';
 
 @Controller('/certificate')
@@ -34,7 +24,6 @@
   constructor(
     private readonly certificateService: CertificateService,
   ) {}
->>>>>>> 9bed29a0
 
   @Post('/:cotId/:participantId')
   @Roles('super admin')
@@ -43,33 +32,19 @@
     @Param('cotId', ParseUUIDPipe) cotId: string,
     @Param('participantId', ParseUUIDPipe) participantId: string,
     @Body() request: CreateCertificate,
-<<<<<<< HEAD
-  ): Promise<any> {
-=======
   ): Promise<WebResponse<string>> {
->>>>>>> 9bed29a0
     try {
       const result = await this.certificateService.createCertificate(
         cotId,
         participantId,
         request,
       );
-<<<<<<< HEAD
-      const filename = `Certificate_${participantId}.pdf`;
-      return new StreamableFile(result, {
-        type: 'application/pdf',
-        disposition: `attachment; filename="${filename}"`,
-      });
-=======
       return buildResponse(HttpStatus.OK, result);
->>>>>>> 9bed29a0
     } catch (error) {
       console.log(error);
       throw new HttpException(error.message, error.status || 500);
     }
   }
-<<<<<<< HEAD
-=======
 
   @Get('/:certificateId')
   @HttpCode(200)
@@ -103,5 +78,4 @@
     const result = await this.certificateService.deleteCertificate(certificateId);
     return buildResponse(HttpStatus.OK, result);
   }
->>>>>>> 9bed29a0
 }