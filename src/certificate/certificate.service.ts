<<<<<<< HEAD
import { HttpException, Injectable } from '@nestjs/common';
=======
import { HttpException, Injectable, Logger } from '@nestjs/common';
>>>>>>> 9bed29a0
import { PrismaService } from 'src/common/service/prisma.service';
import { ValidationService } from 'src/common/service/validation.service';
import { CreateCertificate } from 'src/model/certificate.model';
import { CertificateValidation } from './certificate.validation';
import { join } from 'path';
import * as ejs from 'ejs';
import puppeteer from 'puppeteer';
import { getFileBufferFromMinio } from '../common/helpers/minio.helper';
import { FileUploadService } from '../file-upload/file-upload.service';

@Injectable()
export class CertificateService {
<<<<<<< HEAD
=======
  private readonly logger = new Logger(CertificateService.name);
>>>>>>> 9bed29a0
  constructor(
    private readonly prismaService: PrismaService,
    private readonly validationService: ValidationService,
    private readonly fileUploadService: FileUploadService,
  ) {}

  async createCertificate(
    cotId: string,
    participantId: string,
    request: CreateCertificate,
<<<<<<< HEAD
  ): Promise<any> {
=======
  ): Promise<string> {
>>>>>>> 9bed29a0
    const createCertificateRequest = this.validationService.validate(
      CertificateValidation.CREATE,
      request,
    );

    const cot = await this.prismaService.cOT.findUnique({
      where: {
        id: cotId,
      },
      select: {
        startDate: true,
        endDate: true,
        participantsCots: {
          where: {
            participantId: participantId, // Filter relasi berdasarkan participantId
          },
          select: {
            participant: {
              select: {
                name: true,
                fotoPath: true,
                placeOfBirth: true,
                dateOfBirth: true,
                nationality: true,
              },
            },
          },
        },
        capabilityCots: {
          select: {
            capability: {
              select: {
                trainingName: true,
                totalDuration: true,
                curriculumSyllabus: {
                  select: {
                    type: true,
                    name: true,
                    theoryDuration: true,
                    practiceDuration: true,
                  },
                },
              },
            },
          },
        },
<<<<<<< HEAD
=======
        // Tambahkan untuk mengecek sertifikat yang sudah ada
        certificate: {
          where: {
              // Cek berdasarkan participant melalui participantsCots
              cot: {
                  participantsCots: {
                      some: {
                          participantId: participantId,
                      },
                  },
              },
          },
          select: {
              id: true,
              certificateNumber: true,
          },
        },
>>>>>>> 9bed29a0
      },
    });

    if (!cot) {
      throw new HttpException(
        'Gagal membuat sertifikat. COT tidak ditemukan',
        404,
      );
    }

<<<<<<< HEAD
=======
    // Validasi 1: Cek apakah COT sudah selesai (endDate sudah terlewat)
    const currentDate = new Date();
    currentDate.setHours(0, 0, 0, 0); // Reset time untuk perbandingan tanggal saja
    
    const endDate = new Date(cot.endDate);
    endDate.setHours(0, 0, 0, 0); // Reset time untuk perbandingan tanggal saja
    
    if (currentDate <= endDate) {
        throw new HttpException('Gagal membuat sertifikat. COT belum selesai', 400);
    }
    // Validasi 2: Cek apakah sertifikat untuk participant di COT ini sudah ada
    const existingCertificate = await this.prismaService.certificate.findFirst({
      where: {
          cotId: cotId,
          participantId: participantId,
      },
  });

    if (existingCertificate) {
        throw new HttpException('Gagal membuat sertifikat. Sertifikat untuk participant sudah ada di COT ini', 409);
    }

    // Validasi 3: Cek apakah participant terdaftar di COT ini
    if (!cot.participantsCots || cot.participantsCots.length === 0) {
        throw new HttpException('Gagal membuat sertifikat. Participant tidak terdaftar di COT ini', 404);
    }

>>>>>>> 9bed29a0
    const eSign = await this.prismaService.signature.findMany({
      where: {
        status: true,
      },
      select: {
<<<<<<< HEAD
=======
        id: true,
>>>>>>> 9bed29a0
        name: true,
        role: true,
        eSignPath: true,
        signatureType: true,
      },
    });

<<<<<<< HEAD
    if (!eSign) {
=======
    if (!eSign || eSign.length === 0) {
>>>>>>> 9bed29a0
      throw new HttpException(
        'Gagal membuat sertifikat. Tidak ada Esign yang aktif',
        404,
      );
    }

    const participant = cot.participantsCots[0].participant;
    const capability = cot.capabilityCots[0].capability;

    const GSERegulation = capability.curriculumSyllabus.filter(
      (item) => item.type === 'Regulasi GSE',
    );
    const Competencies = capability.curriculumSyllabus.filter(
      (item) => item.type === 'Kompetensi',
    );

<<<<<<< HEAD
    const storageType = process.env.STORAGE_TYPE || 'minio';
    let photoBuffer: Buffer;
    if (storageType === 'supabase') {
      const { buffer } = await this.fileUploadService.downloadFile(participant.fotoPath);
      photoBuffer = buffer;
    } else {
      photoBuffer = await getFileBufferFromMinio(participant.fotoPath);
=======
    let photoBuffer: Buffer;
    try {
      const { buffer } = await this.fileUploadService.downloadFile(participant.fotoPath);
      photoBuffer = buffer;
    } catch (err: any) {
      throw new Error('Gagal mengambil foto peserta: ' + (err.message || err));
    }
    const photoBase64 = photoBuffer.toString('base64');
    const photoType = this.getMediaType(photoBuffer);

    const signature1 = eSign.find(
      (item) => item.signatureType === 'SIGNATURE1',
    );
    let signature1Buffer: Buffer;
    try {
      const { buffer } = await this.fileUploadService.downloadFile(signature1.eSignPath);
      signature1Buffer = buffer;
    } catch (err: any) {
      throw new Error('Gagal mengambil signature1: ' + (err.message || err));
    }
    const signature1Base64 = signature1Buffer.toString('base64');
    const signature1Type = this.getMediaType(signature1Buffer);

    const signature2 = eSign.find(
      (item) => item.signatureType === 'SIGNATURE2',
    );
    let signature2Buffer: Buffer;
    try {
      const { buffer } = await this.fileUploadService.downloadFile(signature2.eSignPath);
      signature2Buffer = buffer;
    } catch (err: any) {
      throw new Error('Gagal mengambil signature2: ' + (err.message || err));
    }
    const signature2Base64 = signature2Buffer.toString('base64');
    const signature2Type = this.getMediaType(signature2Buffer);

    const formattedStartDate = this.formatDate(new Date(cot.startDate));
    const formattedEndDate = this.formatDate(new Date(cot.endDate));
    const formattedDateOfBirth = this.formatDate(
      new Date(participant.dateOfBirth),
    );

    // Generate certificate number
    const certificateNumber = `CERT-${Date.now()}-${Math.random().toString(36).substr(2, 9)}`;
    const backgroundImage = `${process.env.BACKEND_URL}/assets/images/background_sertifikat.png`;
    const templatePath = join(
      __dirname,
      '..',
      'templates',
      'certificate',
      'certificate.ejs',
    );
    const certificate = await ejs.renderFile(templatePath, {
      backgroundImage: backgroundImage,
      photoType: photoType,
      photoBase64: photoBase64,
      name: participant.name,
      placeOrDateOfBirth: `${participant.placeOfBirth}/${formattedDateOfBirth}`,
      nationality: participant.nationality,
      competencies: capability.trainingName,
      date: this.formatDate(new Date()),
      certificateNumber: certificateNumber,
      duration: capability.totalDuration,
      coursePeriode: `${formattedStartDate} - ${formattedEndDate}`,
      nameSignature1: signature1.name,
      roleSignature1: signature1.role,
      signature1Type: signature1Type,
      signature1Base64: signature1Base64,
      nameSignature2: signature2.name,
      roleSignature2: signature2.role,
      signature2Type: signature2Type,
      signature2Base64: signature2Base64,
      GSERegulation: GSERegulation,
      Competencies: Competencies,
      totalDuration: capability.totalDuration,
      theoryScore: createCertificateRequest.theoryScore,
      practiceScore: createCertificateRequest.practiceScore,
    });

    // Enhanced Puppeteer configuration with cross-platform support
    const puppeteerOptions: any = {
      headless: 'new', // Use new headless mode
      args: [
        '--no-sandbox',
        '--disable-setuid-sandbox',
        '--disable-dev-shm-usage',
        '--disable-accelerated-2d-canvas',
        '--no-first-run',
        '--no-zygote',
        '--disable-gpu',
        '--disable-web-security',
        '--disable-features=VizDisplayCompositor'
      ]
    };

    // Try to find Chrome executable for different platforms
    const possiblePaths = [
      '/usr/bin/google-chrome',
      '/usr/bin/chromium-browser', 
      '/usr/bin/chromium',
      '/Applications/Google Chrome.app/Contents/MacOS/Google Chrome',
      'C:\\Program Files\\Google\\Chrome\\Application\\chrome.exe',
      'C:\\Program Files (x86)\\Google\\Chrome\\Application\\chrome.exe'
    ];

    // Check if Chrome exists in system PATH or use bundled Chromium
    for (const chromePath of possiblePaths) {
      try {
        const fs = require('fs');
        if (fs.existsSync(chromePath)) {
          puppeteerOptions.executablePath = chromePath;
          break;
        }
      } catch (error) {
        // Continue checking other paths
      }
    }

    let browser;
    try {
      this.logger.log('Launching Puppeteer with options:', puppeteerOptions);
      browser = await puppeteer.launch(puppeteerOptions);
    } catch (error) {
      this.logger.error('Failed to launch Puppeteer:', error.message);
      throw new HttpException(
        `Gagal menjalankan PDF generator: ${error.message}. Pastikan Chrome ter-install di sistem.`,
        500
      );
    }

    let certificateBuffer: Buffer;
    try {
      const page = await browser.newPage();
      
      // Set viewport for consistent rendering
      await page.setViewport({ width: 1200, height: 800 });
      
      // Set content with enhanced options
      await page.setContent(certificate, { 
        waitUntil: ['load', 'domcontentloaded', 'networkidle0'],
        timeout: 30000 // 30 second timeout
      });

      // Generate PDF with enhanced options
      const pdfResult = await page.pdf({
        format: 'A4',
        landscape: true,
        printBackground: true,
        preferCSSPageSize: true,
        margin: {
          top: '0mm',
          right: '0mm', 
          bottom: '0mm',
          left: '0mm'
        }
      });
      
      // Convert Uint8Array to Buffer if necessary (Puppeteer returns Uint8Array)
      certificateBuffer = Buffer.isBuffer(pdfResult) ? pdfResult : Buffer.from(pdfResult);
      
      this.logger.log('PDF generated successfully', {
        originalType: pdfResult.constructor.name,
        convertedType: certificateBuffer.constructor.name,
        size: certificateBuffer.length
      });

      await browser.close();
      
    } catch (error) {
      if (browser) {
        await browser.close();
      }
      this.logger.error('Failed to generate PDF:', error.message);
      throw new HttpException(
        `Gagal generate PDF certificate: ${error.message}`,
        500
      );
    }

    // Validate PDF buffer before upload
    if (!certificateBuffer || !Buffer.isBuffer(certificateBuffer)) {
      this.logger.error('Invalid certificate buffer generated');
      throw new HttpException(
        'Gagal generate PDF certificate: Invalid buffer generated',
        500
      );
    }
    
    if (certificateBuffer.length === 0) {
      this.logger.error('Empty certificate buffer generated');
      throw new HttpException(
        'Gagal generate PDF certificate: Empty buffer generated',
        500
      );
    }
    
    // Verify PDF signature (Puppeteer returns bytes, need proper conversion)
    const pdfSignatureBytes = certificateBuffer.subarray(0, 5);
    const pdfSignature = String.fromCharCode(...pdfSignatureBytes);
    
    this.logger.debug('PDF signature validation', {
      signatureBytes: Array.from(pdfSignatureBytes),
      signatureString: pdfSignature,
      bufferStart: certificateBuffer.subarray(0, 20).toString('hex'),
      isValidPDF: pdfSignature.startsWith('%PDF')
    });
    
    if (!pdfSignature.startsWith('%PDF')) {
      this.logger.error('Invalid PDF buffer generated', {
        signature: pdfSignature,
        signatureBytes: Array.from(pdfSignatureBytes),
        bufferStart: certificateBuffer.subarray(0, 20).toString('hex')
      });
      throw new HttpException(
        'Gagal generate PDF certificate: Invalid PDF format generated',
        500
      );
    }
    
    // Upload PDF file with enhanced validation and cross-platform support
    let certificatePath: string;
    try {
      this.logger.log(`Uploading certificate PDF file...`, {
        bufferSize: certificateBuffer.length,
        platform: process.platform,
        pdfValid: pdfSignature.includes('%PDF')
      });
      
      // Create proper Express.Multer.File object with Windows compatibility
      const fileObj: Express.Multer.File = {
        fieldname: 'certificate',
        originalname: `certificate_${certificateNumber}.pdf`,
        encoding: '7bit',
        mimetype: 'application/pdf',
        buffer: certificateBuffer,
        size: certificateBuffer.length,
        // Required fields for full compatibility
        destination: '',
        filename: `certificate_${certificateNumber}.pdf`,
        path: '',
        stream: undefined
      };
      
      // Normalize path for cross-platform compatibility
      const uploadPath = `certificates/certificate_${certificateNumber}.pdf`
        .replace(/\\/g, '/')  // Convert Windows backslashes
        .replace(/\/+/g, '/') // Remove duplicate slashes
        .replace(/^\//, '');  // Remove leading slash
      
      // Perform upload with enhanced error context
      certificatePath = await this.fileUploadService.uploadFile(fileObj, uploadPath);
      
      this.logger.log(`Certificate PDF file uploaded successfully`, {
        path: certificatePath,
        size: certificateBuffer.length,
        platform: process.platform
      });
      
    } catch (err: any) {
      this.logger.error(`Certificate PDF upload failed:`, {
        error: err.message,
        stack: err.stack?.split('\n').slice(0, 5),
        bufferSize: certificateBuffer?.length,
        bufferValid: Buffer.isBuffer(certificateBuffer),
        platform: process.platform,
        storageType: process.env.STORAGE_TYPE,
        nodeVersion: process.version
      });
      
      // Enhanced error message for better debugging
      let errorMessage = `Gagal upload certificate PDF file: ${err.message}`;
      
      if (err.message.includes('stream.Readable')) {
        errorMessage += ' - Buffer format issue detected. Please check storage configuration.';
      }
      
      if (err.message.includes('third argument')) {
        errorMessage += ' - Storage provider compatibility issue. Try switching to MinIO for development.';
      }
      
      throw new HttpException(errorMessage, 500);
    }

    // Simpan data sertifikat ke database
    const activeSignature = eSign[0];
    
    await this.prismaService.certificate.create({
      data: {
        cotId: cotId,
        participantId: participantId,
        signatureId: activeSignature.id,
        certificateNumber: certificateNumber,
        attendance: createCertificateRequest.attendance,
        theoryScore: createCertificateRequest.theoryScore,
        practiceScore: createCertificateRequest.practiceScore,
        certificatePath: certificatePath,
      },
    });

    return 'Sertifikat berhasil dibuat';
  }

  async getCertificate(certificateId: string): Promise<any> {
    const certificate = await this.prismaService.certificate.findUnique({
      where: {
        id: certificateId,
      }
    });

    if (!certificate) {
      throw new HttpException('Sertifikat tidak ditemukan', 404);
    }

    return certificate;
  }

  async streamFile(certificateId: string): Promise<Buffer> {
    const certificate = await this.prismaService.certificate.findUnique({
      where: {
        id: certificateId,
      },
    });

    if (!certificate || !certificate.certificatePath) {
      throw new HttpException('File Sertifikat tidak ditemukan', 404);
>>>>>>> 9bed29a0
    }
    const photoBase64 = photoBuffer.toString('base64');
    const photoType = this.getMediaType(photoBuffer);

<<<<<<< HEAD
    const signature1 = eSign.find(
      (item) => item.signatureType === 'SIGNATURE1',
    );
    let signature1Buffer: Buffer;
    if (storageType === 'supabase') {
      const { buffer } = await this.fileUploadService.downloadFile(signature1.eSignPath);
      signature1Buffer = buffer;
    } else {
      signature1Buffer = await getFileBufferFromMinio(signature1.eSignPath);
    }
    const signature1Base64 = signature1Buffer.toString('base64');
    const signature1Type = this.getMediaType(signature1Buffer);

    const signature2 = eSign.find(
      (item) => item.signatureType === 'SIGNATURE2',
    );
    let signature2Buffer: Buffer;
    if (storageType === 'supabase') {
      const { buffer } = await this.fileUploadService.downloadFile(signature2.eSignPath);
      signature2Buffer = buffer;
    } else {
      signature2Buffer = await getFileBufferFromMinio(signature2.eSignPath);
    }
    const signature2Base64 = signature2Buffer.toString('base64');
    const signature2Type = this.getMediaType(signature2Buffer);

    const formattedStartDate = this.formatDate(new Date(cot.startDate));
    const formattedEndDate = this.formatDate(new Date(cot.endDate));
    const formattedDateOfBirth = this.formatDate(
      new Date(participant.dateOfBirth),
    );

    const templatePath = join(
      __dirname,
      '..',
      'templates',
      'certificate',
      'certificate.ejs',
    );
    const certificate = await ejs.renderFile(templatePath, {
      photoType: photoType,
      photoBase64: photoBase64,
      name: participant.name,
      placeOrDateOfBirth: `${participant.placeOfBirth}/${formattedDateOfBirth}`,
      nationality: participant.nationality,
      competencies: capability.trainingName,
      date: this.formatDate(new Date()),
      certificateNumber: '12345',
      duration: capability.totalDuration,
      coursePeriode: `${formattedStartDate} - ${formattedEndDate}`,
      nameSignature1: signature1.name,
      roleSignature1: signature1.role,
      signature1Type: signature1Type,
      signature1Base64: signature1Base64,
      nameSignature2: signature2.name,
      roleSignature2: signature2.role,
      signature2Type: signature2Type,
      signature2Base64: signature2Base64,
      GSERegulation: GSERegulation,
      Competencies: Competencies,
      totalDuration: capability.totalDuration,
      theoryScore: createCertificateRequest.theoryScore,
      practiceScore: createCertificateRequest.practiceScore,
    });

    const browser = await puppeteer.launch();
    const page = await browser.newPage();
    await page.setContent(certificate, { waitUntil: 'load' });

    const certificateBuffer = await page.pdf({
      format: 'A4',
      landscape: true,
      printBackground: true, // Pastikan background termasuk dalam PDF
    });

    await browser.close();

    return Buffer.from(certificateBuffer);
=======
    // Ambil file dari storage dinamis (satu jalur)
    try {
      const { buffer } = await this.fileUploadService.downloadFile(certificate.certificatePath);
      return buffer;
    } catch (err: any) {
      if (err.status === 404) {
        throw new HttpException('File Sertifikat tidak ditemukan', 404);
      }
      throw new HttpException('Gagal mengambil file Sertifikat: ' + (err.message || err), 500);
    }
  }

  async deleteCertificate(certificateId: string): Promise<string> {
    const certificate = await this.prismaService.certificate.findUnique({
      where: {
        id: certificateId,
      },
    });

    if (!certificate) {
      throw new HttpException('Sertifikat tidak ditemukan', 404);
    }

    this.fileUploadService.deleteFile(certificate.certificatePath);

    await this.prismaService.certificate.delete({
      where: {
        id: certificate.id,
      },
    });

    

    return 'Sertifikat berhadil dihapus';
>>>>>>> 9bed29a0
  }

  private getMediaType(buffer: Buffer): string {
    const header = buffer.toString('hex', 0, 4);
    if (header.startsWith('89504e47')) return 'image/png'; // PNG
    if (header.startsWith('ffd8ff')) return 'image/jpeg'; // JPEG
    if (header.startsWith('25504446')) return 'application/pdf'; // PDF
    throw new Error('Unable to detect file type');
  }

  formatDate(date: Date): string {
    const months = [
      'Januari',
      'Februari',
      'Maret',
      'April',
      'Mei',
      'Juni',
      'Juli',
      'Agustus',
      'September',
      'Oktober',
      'November',
      'Desember',
    ];
    const day = String(date.getDate()).padStart(2, '0'); // Tambahkan nol jika hari kurang dari 10
    const month = months[date.getMonth()]; // Ambil nama bulan dari array
    const year = date.getFullYear();
    return `${day} ${month} ${year}`;
  }
}<|MERGE_RESOLUTION|>--- conflicted
+++ resolved
@@ -1,8 +1,4 @@
-<<<<<<< HEAD
-import { HttpException, Injectable } from '@nestjs/common';
-=======
 import { HttpException, Injectable, Logger } from '@nestjs/common';
->>>>>>> 9bed29a0
 import { PrismaService } from 'src/common/service/prisma.service';
 import { ValidationService } from 'src/common/service/validation.service';
 import { CreateCertificate } from 'src/model/certificate.model';
@@ -15,10 +11,7 @@
 
 @Injectable()
 export class CertificateService {
-<<<<<<< HEAD
-=======
   private readonly logger = new Logger(CertificateService.name);
->>>>>>> 9bed29a0
   constructor(
     private readonly prismaService: PrismaService,
     private readonly validationService: ValidationService,
@@ -29,11 +22,7 @@
     cotId: string,
     participantId: string,
     request: CreateCertificate,
-<<<<<<< HEAD
-  ): Promise<any> {
-=======
   ): Promise<string> {
->>>>>>> 9bed29a0
     const createCertificateRequest = this.validationService.validate(
       CertificateValidation.CREATE,
       request,
@@ -80,8 +69,6 @@
             },
           },
         },
-<<<<<<< HEAD
-=======
         // Tambahkan untuk mengecek sertifikat yang sudah ada
         certificate: {
           where: {
@@ -99,7 +86,6 @@
               certificateNumber: true,
           },
         },
->>>>>>> 9bed29a0
       },
     });
 
@@ -110,8 +96,6 @@
       );
     }
 
-<<<<<<< HEAD
-=======
     // Validasi 1: Cek apakah COT sudah selesai (endDate sudah terlewat)
     const currentDate = new Date();
     currentDate.setHours(0, 0, 0, 0); // Reset time untuk perbandingan tanggal saja
@@ -139,16 +123,12 @@
         throw new HttpException('Gagal membuat sertifikat. Participant tidak terdaftar di COT ini', 404);
     }
 
->>>>>>> 9bed29a0
     const eSign = await this.prismaService.signature.findMany({
       where: {
         status: true,
       },
       select: {
-<<<<<<< HEAD
-=======
         id: true,
->>>>>>> 9bed29a0
         name: true,
         role: true,
         eSignPath: true,
@@ -156,11 +136,7 @@
       },
     });
 
-<<<<<<< HEAD
-    if (!eSign) {
-=======
     if (!eSign || eSign.length === 0) {
->>>>>>> 9bed29a0
       throw new HttpException(
         'Gagal membuat sertifikat. Tidak ada Esign yang aktif',
         404,
@@ -177,15 +153,6 @@
       (item) => item.type === 'Kompetensi',
     );
 
-<<<<<<< HEAD
-    const storageType = process.env.STORAGE_TYPE || 'minio';
-    let photoBuffer: Buffer;
-    if (storageType === 'supabase') {
-      const { buffer } = await this.fileUploadService.downloadFile(participant.fotoPath);
-      photoBuffer = buffer;
-    } else {
-      photoBuffer = await getFileBufferFromMinio(participant.fotoPath);
-=======
     let photoBuffer: Buffer;
     try {
       const { buffer } = await this.fileUploadService.downloadFile(participant.fotoPath);
@@ -511,91 +478,8 @@
 
     if (!certificate || !certificate.certificatePath) {
       throw new HttpException('File Sertifikat tidak ditemukan', 404);
->>>>>>> 9bed29a0
-    }
-    const photoBase64 = photoBuffer.toString('base64');
-    const photoType = this.getMediaType(photoBuffer);
-
-<<<<<<< HEAD
-    const signature1 = eSign.find(
-      (item) => item.signatureType === 'SIGNATURE1',
-    );
-    let signature1Buffer: Buffer;
-    if (storageType === 'supabase') {
-      const { buffer } = await this.fileUploadService.downloadFile(signature1.eSignPath);
-      signature1Buffer = buffer;
-    } else {
-      signature1Buffer = await getFileBufferFromMinio(signature1.eSignPath);
-    }
-    const signature1Base64 = signature1Buffer.toString('base64');
-    const signature1Type = this.getMediaType(signature1Buffer);
-
-    const signature2 = eSign.find(
-      (item) => item.signatureType === 'SIGNATURE2',
-    );
-    let signature2Buffer: Buffer;
-    if (storageType === 'supabase') {
-      const { buffer } = await this.fileUploadService.downloadFile(signature2.eSignPath);
-      signature2Buffer = buffer;
-    } else {
-      signature2Buffer = await getFileBufferFromMinio(signature2.eSignPath);
-    }
-    const signature2Base64 = signature2Buffer.toString('base64');
-    const signature2Type = this.getMediaType(signature2Buffer);
-
-    const formattedStartDate = this.formatDate(new Date(cot.startDate));
-    const formattedEndDate = this.formatDate(new Date(cot.endDate));
-    const formattedDateOfBirth = this.formatDate(
-      new Date(participant.dateOfBirth),
-    );
-
-    const templatePath = join(
-      __dirname,
-      '..',
-      'templates',
-      'certificate',
-      'certificate.ejs',
-    );
-    const certificate = await ejs.renderFile(templatePath, {
-      photoType: photoType,
-      photoBase64: photoBase64,
-      name: participant.name,
-      placeOrDateOfBirth: `${participant.placeOfBirth}/${formattedDateOfBirth}`,
-      nationality: participant.nationality,
-      competencies: capability.trainingName,
-      date: this.formatDate(new Date()),
-      certificateNumber: '12345',
-      duration: capability.totalDuration,
-      coursePeriode: `${formattedStartDate} - ${formattedEndDate}`,
-      nameSignature1: signature1.name,
-      roleSignature1: signature1.role,
-      signature1Type: signature1Type,
-      signature1Base64: signature1Base64,
-      nameSignature2: signature2.name,
-      roleSignature2: signature2.role,
-      signature2Type: signature2Type,
-      signature2Base64: signature2Base64,
-      GSERegulation: GSERegulation,
-      Competencies: Competencies,
-      totalDuration: capability.totalDuration,
-      theoryScore: createCertificateRequest.theoryScore,
-      practiceScore: createCertificateRequest.practiceScore,
-    });
-
-    const browser = await puppeteer.launch();
-    const page = await browser.newPage();
-    await page.setContent(certificate, { waitUntil: 'load' });
-
-    const certificateBuffer = await page.pdf({
-      format: 'A4',
-      landscape: true,
-      printBackground: true, // Pastikan background termasuk dalam PDF
-    });
-
-    await browser.close();
-
-    return Buffer.from(certificateBuffer);
-=======
+    }
+
     // Ambil file dari storage dinamis (satu jalur)
     try {
       const { buffer } = await this.fileUploadService.downloadFile(certificate.certificatePath);
@@ -630,7 +514,6 @@
     
 
     return 'Sertifikat berhadil dihapus';
->>>>>>> 9bed29a0
   }
 
   private getMediaType(buffer: Buffer): string {
