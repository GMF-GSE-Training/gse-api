--- conflicted
+++ resolved
@@ -338,24 +338,6 @@
                 },
                 _count: {
                   select: {
-<<<<<<< HEAD
-                      participantsCots: true
-                  }
-              },
-            },
-            skip: (request.page - 1) * request.size,
-            take: request.size,
-        });
-    
-        // Mapping hasil query ke bentuk CotResponse
-        const cotResponses: CotResponse[] = cot.map(this.formatCotList);
-    
-        const totalPage = Math.ceil(totalCot / request.size);
-    
-        const actions = this.validateActions(userRole);
-    
-        return {
-=======
                     participantsCots: true
                   }
                 },
@@ -411,7 +393,6 @@
           }
           const actions = this.validateActions(userRole);
           return {
->>>>>>> 9bed29a0
             data: cotResponses,
             actions: actions,
             paging: {
