--- conflicted
+++ resolved
@@ -1,8 +1,4 @@
-<<<<<<< HEAD
-import { HttpException, Injectable } from '@nestjs/common';
-=======
 import { HttpException, Injectable, Logger } from '@nestjs/common';
->>>>>>> 9bed29a0
 import { PrismaService } from 'src/common/service/prisma.service';
 import { ValidationService } from 'src/common/service/validation.service';
 import {
@@ -17,18 +13,12 @@
 import { CurrentUserRequest } from 'src/model/auth.model';
 import { getFileBufferFromMinio } from '../common/helpers/minio.helper';
 import { FileUploadService } from '../file-upload/file-upload.service';
-<<<<<<< HEAD
-
-@Injectable()
-export class ESignService {
-=======
 import { naturalSort } from '../common/helpers/natural-sort';
 import { SortingHelper, SortingConfigBuilder } from '../common/helpers/sorting.helper';
 
 @Injectable()
 export class ESignService {
   private readonly logger = new Logger(ESignService.name);
->>>>>>> 9bed29a0
   constructor(
     private readonly prismaService: PrismaService,
     private readonly validationService: ValidationService,
@@ -76,21 +66,6 @@
       }
     }
 
-<<<<<<< HEAD
-    await this.prismaService.signature.create({
-      data: createRequest,
-    });
-
-    return 'E-Sign berhasil ditambahkan';
-  }
-
-  async updateESign(eSignId: string, request: UpdateESign): Promise<string> {
-    const updateRequest = this.validationService.validate(
-      ESignValidation.UPDATE,
-      request,
-    );
-
-=======
     // Upload file eSign jika ada
     if (createRequest.eSign) {
       try {
@@ -132,7 +107,6 @@
       request,
     );
 
->>>>>>> 9bed29a0
     if (updateRequest.signatureType) {
       if (!Object.values(SignatureType).includes(updateRequest.signatureType)) {
         throw new HttpException('Tipe tanda tangan tidak valid', 400);
@@ -172,42 +146,6 @@
       }
     }
 
-<<<<<<< HEAD
-    await this.prismaService.signature.update({
-      where: {
-        id: eSignId,
-      },
-      data: updateRequest,
-    });
-
-    return 'E-Sign berhasil diperbari';
-  }
-
-  async getESign(eSignId: string): Promise<any> {
-    const eSign = await this.prismaService.signature.findUnique({
-      where: {
-        id: eSignId,
-      },
-      select: {
-        id: true,
-        idNumber: true,
-        role: true,
-        name: true,
-        eSignFileName: true,
-        signatureType: true,
-        status: true,
-      },
-    });
-
-    if (!eSign) {
-      throw new HttpException('E-Sign tidak ditemukan', 404);
-    }
-
-    return eSign;
-  }
-
-  async streamFile(eSignId: string): Promise<Buffer> {
-=======
     // Upload file eSign jika ada
     if (updateRequest.eSign) {
       try {
@@ -247,26 +185,10 @@
   }
 
   async getESign(eSignId: string): Promise<any> {
->>>>>>> 9bed29a0
     const eSign = await this.prismaService.signature.findUnique({
       where: {
         id: eSignId,
       },
-<<<<<<< HEAD
-    });
-
-    if (!eSign || !eSign.eSignPath) {
-      throw new HttpException('File E-Sign tidak ditemukan', 404);
-    }
-
-    // Ambil file dari storage dinamis
-    const storageType = process.env.STORAGE_TYPE || 'minio';
-    if (storageType === 'supabase') {
-      const { buffer } = await this.fileUploadService.downloadFile(eSign.eSignPath);
-      return buffer;
-    } else {
-      return await getFileBufferFromMinio(eSign.eSignPath);
-=======
       select: {
         id: true,
         idNumber: true,
@@ -294,12 +216,8 @@
 
     if (!eSign || !eSign.eSignPath) {
       throw new HttpException('File E-Sign tidak ditemukan', 404);
->>>>>>> 9bed29a0
-    }
-  }
-
-<<<<<<< HEAD
-=======
+    }
+
     // Ambil file dari storage dinamis (satu jalur)
     try {
       const { buffer } = await this.fileUploadService.downloadFile(eSign.eSignPath);
@@ -312,7 +230,6 @@
     }
   }
 
->>>>>>> 9bed29a0
   async deleteESign(eSignId: string): Promise<string> {
     const eSign = await this.prismaService.signature.findUnique({
       where: {
@@ -322,56 +239,6 @@
 
     if (!eSign) {
       throw new HttpException('E-Sign tidak ditemukan', 404);
-<<<<<<< HEAD
-    }
-
-    await this.prismaService.signature.delete({
-      where: {
-        id: eSign.id,
-      },
-    });
-
-    return 'E-Sign berhadil dihapus';
-  }
-
-  async listESign(
-    request: ListRequest,
-    user: CurrentUserRequest,
-  ): Promise<{
-    data: ESignResponse[];
-    actions: ActionAccessRights;
-    paging: Paging;
-  }> {
-    const whereClause: any = {};
-    if (request.searchQuery) {
-      const searchQuery = request.searchQuery;
-      whereClause.OR = [
-        { idNumber: { contains: searchQuery, mode: 'insensitive' } },
-        { role: { contains: searchQuery, mode: 'insensitive' } },
-        { name: { contains: searchQuery, mode: 'insensitive' } },
-      ];
-      console.log(searchQuery);
-    }
-
-    const totalESign = await this.prismaService.signature.count({
-      where: whereClause,
-    });
-
-    const eSign = await this.prismaService.signature.findMany({
-      where: whereClause,
-      select: {
-        id: true,
-        idNumber: true,
-        role: true,
-        name: true,
-        signatureType: true,
-        status: true,
-      },
-      skip: (request.page - 1) * request.size,
-      take: request.size,
-    });
-
-=======
     }
 
     await this.prismaService.signature.delete({
@@ -468,17 +335,11 @@
         .slice((page - 1) * size, page * size);
     }
 
->>>>>>> 9bed29a0
     const mappedESign = eSign.map((item) => ({
       ...item,
       signatureType: item.signatureType as SignatureType, // Explicitly cast to your enum type
     }));
 
-<<<<<<< HEAD
-    const totalPage = Math.ceil(totalESign / request.size);
-
-=======
->>>>>>> 9bed29a0
     const userRole = user.role.name.toLowerCase();
     const accessRights = this.validateActions(userRole);
 
@@ -486,15 +347,9 @@
       data: mappedESign,
       actions: accessRights,
       paging: {
-<<<<<<< HEAD
-        currentPage: request.page,
-        totalPage: totalPage,
-        size: request.size,
-=======
         currentPage: page,
         totalPage: totalPage,
         size: size,
->>>>>>> 9bed29a0
       },
     };
   }
