export interface CreateESign {
  idNumber: string;
  role: string;
  name: string;
  eSign: Buffer;
  eSignFileName?: string;
<<<<<<< HEAD
=======
  eSignPath?: string;
>>>>>>> 9bed29a0
  signatureType: SignatureType;
  status: boolean;
}

export interface UpdateESign {
  idNumber?: string;
  role?: string;
  name?: string;
  eSign?: Buffer;
  eSignFileName?: string;
<<<<<<< HEAD
=======
  eSignPath?: string;
>>>>>>> 9bed29a0
  signatureType?: SignatureType;
  status?: boolean;
}

export interface ESignResponse {
  idNumber: string;
  role: string;
  name: string;
  eSign?: Buffer;
  eSignFileName?: string;
  signatureType: SignatureType;
  status: boolean;
}

export enum SignatureType {
  SIGNATURE1 = 'SIGNATURE1',
  SIGNATURE2 = 'SIGNATURE2',
}<|MERGE_RESOLUTION|>--- conflicted
+++ resolved
@@ -4,10 +4,7 @@
   name: string;
   eSign: Buffer;
   eSignFileName?: string;
-<<<<<<< HEAD
-=======
   eSignPath?: string;
->>>>>>> 9bed29a0
   signatureType: SignatureType;
   status: boolean;
 }
@@ -18,10 +15,7 @@
   name?: string;
   eSign?: Buffer;
   eSignFileName?: string;
-<<<<<<< HEAD
-=======
   eSignPath?: string;
->>>>>>> 9bed29a0
   signatureType?: SignatureType;
   status?: boolean;
 }
