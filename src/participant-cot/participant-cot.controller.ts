--- conflicted
+++ resolved
@@ -43,12 +43,7 @@
       'page',
       new ParseIntPipe({
         optional: true,
-<<<<<<< HEAD
-        exceptionFactory: () =>
-          new HttpException('Page must be a positive number', 400),
-=======
         exceptionFactory: () => new HttpException('Page must be a positive number', 400),
->>>>>>> 9bed29a0
       }),
     )
     page?: number,
@@ -56,30 +51,19 @@
       'size',
       new ParseIntPipe({
         optional: true,
-<<<<<<< HEAD
-        exceptionFactory: () =>
-          new HttpException('Size must be a positive number', 400),
-      }),
-    )
-    size?: number,
-=======
         exceptionFactory: () => new HttpException('Size must be a positive number', 400),
       }),
     )
     size?: number,
     @Query('sortBy') sortBy?: string,
     @Query('sortOrder') sortOrder?: 'asc' | 'desc',
->>>>>>> 9bed29a0
   ): Promise<WebResponse<ListParticipantResponse[]>> {
     const query: ListRequest = {
       searchQuery: q,
       page: page || 1,
       size: size || 10,
-<<<<<<< HEAD
-=======
       sortBy: sortBy || 'idNumber',
       sortOrder: sortOrder || 'asc',
->>>>>>> 9bed29a0
     };
 
     const result = await this.participantCotService.getUnregisteredParticipants(
@@ -148,21 +132,15 @@
       }),
     )
     size?: number,
-<<<<<<< HEAD
-=======
     @Query('sort_by') sortBy?: string,
     @Query('sort_order') sortOrder?: 'asc' | 'desc',
->>>>>>> 9bed29a0
   ): Promise<WebResponse<ParticipantCotResponse>> {
     const query: ListRequest = {
       searchQuery: q,
       page: page || 1,
       size: size || 10,
-<<<<<<< HEAD
-=======
       sortBy: sortBy || 'idNumber',
       sortOrder: sortOrder || 'asc',
->>>>>>> 9bed29a0
     };
     const result = await this.participantCotService.listParticipantsCot(
       cotId,
