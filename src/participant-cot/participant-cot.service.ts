import { HttpException, Injectable } from '@nestjs/common';
import { PrismaService } from 'src/common/service/prisma.service';
import { ValidationService } from 'src/common/service/validation.service';
import { CurrentUserRequest } from 'src/model/auth.model';
import {
  addParticipantToCot,
  ParticipantCotResponse,
  AddParticipantResponse,
} from 'src/model/participant-cot.model';
import { ListParticipantResponse } from 'src/model/participant.model';
import { ActionAccessRights, ListRequest, Paging } from 'src/model/web.model';
import { ParticipantCotValidation } from './participant-cot.validation';
import { CoreHelper } from 'src/common/helpers/core.helper';
<<<<<<< HEAD
=======
import { naturalSort } from '../common/helpers/natural-sort';
>>>>>>> 9bed29a0

@Injectable()
export class ParticipantCotService {
  constructor(
    private readonly prismaService: PrismaService,
    private readonly validationService: ValidationService,
    private readonly coreHelper: CoreHelper,
  ) {}

  async getUnregisteredParticipants(
    cotId: string,
    user: CurrentUserRequest,
    request: ListRequest,
  ): Promise<{ data: ListParticipantResponse[]; paging: Paging }> {
    const userRole = user.role.name.toLowerCase();

    const currentCot = await this.prismaService.cOT.findUnique({
      where: { id: cotId },
      include: { capabilityCots: true },
    });

    if (!currentCot) {
      throw new Error('COT not found');
    }

    const capabilityIds = currentCot.capabilityCots.map(
      (cc) => cc.capabilityId,
    );
    const { startDate, endDate } = currentCot;

    const baseWhereClause: any = {
      AND: [],
      NOT: {
        participantsCots: {
          some: { cotId: cotId },
        },
      },
      ...(userRole === 'lcu' && {
        dinas: {
          equals: user.dinas,
          mode: 'insensitive',
        },
      }),
    };

    if (request.searchQuery) {
      baseWhereClause.AND.push({
        OR: [
          { idNumber: { contains: request.searchQuery, mode: 'insensitive' } },
          { name: { contains: request.searchQuery, mode: 'insensitive' } },
          { dinas: { contains: request.searchQuery, mode: 'insensitive' } },
          { company: { contains: request.searchQuery, mode: 'insensitive' } },
<<<<<<< HEAD
        ],
      });
    }

    const [unregisteredParticipants, totalParticipants] = await Promise.all([
      this.prismaService.participant.findMany({
        where: baseWhereClause,
        select: {
          id: true,
          idNumber: true,
          name: true,
          dinas: true,
          bidang: true,
          company: true,
        },
        skip: (request.page - 1) * request.size,
        take: request.size,
      }),
      this.prismaService.participant.count({ where: baseWhereClause }),
    ]);

    const totalPage = Math.ceil(totalParticipants / request.size);

    return {
      data: unregisteredParticipants,
      paging: {
        currentPage: request.page,
        totalPage: totalPage,
        size: request.size,
      },
    };
  }

  async addParticipantToCot(
    cotId: string,
    user: CurrentUserRequest,
    request: addParticipantToCot,
  ): Promise<AddParticipantResponse> {
    const AddParticipantToCotRequest = this.validationService.validate(
      ParticipantCotValidation.ADD,
      request,
    );

    const userRole = user.role.name.toLowerCase();

    const cot = await this.prismaService.cOT.findUnique({
      where: { id: cotId },
      include: { capabilityCots: true },
    });

    if (!cot) {
      throw new HttpException('COT tidak ditemukan', 404);
    }

    if (cot.status === 'Selesai') {
      throw new HttpException('Tidak dapat menambah peserta ke COT yang sudah selesai', 400);
    }

    const participants = await this.prismaService.participant.findMany({
      where: {
        id: { in: AddParticipantToCotRequest.participantIds },
        ...(userRole === 'lcu' && {
          dinas: user.dinas,
        }),
      },
    });

    const validParticipantIds = participants.map((p) => p.id);

    if (
      userRole === 'lcu' &&
      validParticipantIds.length !== AddParticipantToCotRequest.participantIds.length
    ) {
      throw new HttpException(
        `LCU hanya dapat menambahkan participant dari dinas yang sama (${user.dinas})`,
        403,
      );
    }

    if (validParticipantIds.length === 0) {
      throw new HttpException('Tidak ada participant yang valid ditemukan', 404);
    }

    const overlappingParticipants = await this.prismaService.participantsCOT.findMany({
      where: {
        participantId: { in: validParticipantIds },
        cot: {
          capabilityCots: {
            some: {
              capabilityId: {
                in: cot.capabilityCots.map((cc) => cc.capabilityId),
              },
            },
          },
          OR: [
            {
              startDate: { lte: cot.endDate },
              endDate: { gte: cot.startDate },
            },
          ],
        },
      },
      include: { cot: true },
    });

    if (overlappingParticipants.length > 0) {
      const overlappingIds = overlappingParticipants.map((op) => op.participantId);
      throw new HttpException(
        `Participant dengan ID berikut tidak dapat didaftarkan karena jadwal bertabrakan: ${overlappingIds.join(', ')}`,
        400,
      );
    }

    const existingParticipants = await this.prismaService.participantsCOT.findMany({
      where: {
        cotId,
        participantId: { in: validParticipantIds },
      },
    });

    const existingParticipantIds = existingParticipants.map((p) => p.participantId);
    const newParticipantIds = validParticipantIds.filter(
      (id) => !existingParticipantIds.includes(id),
    );

    if (newParticipantIds.length === 0) {
      throw new HttpException(
        'Semua participant yang valid sudah terdaftar di COT ini',
        400,
      );
    }

    console.log('Sebelum menambah peserta:', await this.prismaService.participantsCOT.findMany({ where: { cotId } }));

    const participantData = newParticipantIds.map((participantId) => ({
      participantId,
      cotId,
    }));

    await this.prismaService.participantsCOT.createMany({
      data: participantData,
    });

    console.log('Setelah menambah peserta:', await this.prismaService.participantsCOT.findMany({ where: { cotId } }));

    const updatedCount = await this.prismaService.participantsCOT.count({
      where: {
        cotId,
        participantId: { not: null },
      },
    });

    return {
      message: `${newParticipantIds.length} participant berhasil ditambahkan`,
      updatedCount,
      addedParticipants: newParticipantIds,
    };
  }

  async listParticipantsCot(
    cotId: string,
    user: CurrentUserRequest,
    request: ListRequest,
  ): Promise<ParticipantCotResponse> {
    const userRole = user.role.name.toLowerCase();
    const isUser = userRole === 'user';

    let participantCotWhereClause: any = {};
    if (request.searchQuery) {
      const query = request.searchQuery.toLowerCase();
      participantCotWhereClause = {
        OR: [
          { idNumber: { contains: query, mode: 'insensitive' } },
          { name: { contains: query, mode: 'insensitive' } },
          { dinas: { contains: query, mode: 'insensitive' } },
        ],
      };
    }

    const participantSelect = {
      id: true,
      idNumber: true,
      name: true,
      dinas: true,
      bidang: true,
      company: true,
      email: true,
      phoneNumber: true,
      nationality: true,
      placeOfBirth: true,
      dateOfBirth: true,
      simAPath: true,
      simAFileName: true,
      simBPath: true,
      simBFileName: true,
      ktpPath: true,
      ktpFileName: true,
      fotoPath: true,
      fotoFileName: true,
      suratSehatButaWarnaPath: true,
      suratSehatButaWarnaFileName: true,
      suratBebasNarkobaPath: true,
      suratBebasNarkobaFileName: true,
      tglKeluarSuratSehatButaWarna: true,
      tglKeluarSuratBebasNarkoba: true,
      gmfNonGmf: true,
      qrCodePath: true,
    };

    const participantCot = await this.prismaService.cOT.findUnique({
      where: { id: cotId },
      include: {
        participantsCots: {
          where:
            userRole === 'lcu'
              ? {
                  participantId: { not: null },
                  participant: {
                    dinas: user.dinas,
                    ...participantCotWhereClause,
                  },
                }
              : {
                  participantId: { not: null },
                  participant: participantCotWhereClause,
                },
          select: {
            participant: {
              select: participantSelect,
            },
          },
          skip: (request.page - 1) * request.size,
          take: request.size,
        },
        _count: {
          select: {
            participantsCots: {
              where:
                userRole === 'lcu'
                  ? {
                      participantId: { not: null },
                      participant: {
                        dinas: user.dinas,
                        ...participantCotWhereClause,
                      },
                    }
                  : {
                      participantId: { not: null },
                      participant: participantCotWhereClause,
                    },
            },
          },
        },
        capabilityCots: {
          select: {
            capability: {
              select: {
                ratingCode: true,
                trainingName: true,
              },
            },
          },
        },
      },
    });

    if (!participantCot) {
      throw new HttpException('COT tidak ditemukan', 404);
    }

    if (isUser) {
      const isParticipantLinked = await this.prismaService.participantsCOT.count({
        where: {
          cotId: cotId,
          participantId: user.participantId,
        },
      });

      if (!isParticipantLinked) {
        throw new HttpException(
          'Anda tidak bisa mengakses COT ini karena anda belum terdaftar',
          403,
        );
      }
    }

    const totalParticipants = participantCot._count.participantsCots;
    const totalPage = Math.ceil(totalParticipants / request.size);

    const participants = participantCot.participantsCots
      .map((pc) => pc.participant)
      .filter((p) => p !== null);

    const actions = this.validateActions(userRole);

    const capability = participantCot.capabilityCots[0]?.capability || {
      ratingCode: '',
      trainingName: '',
    };

    const response: ParticipantCotResponse = {
      cot: {
        id: participantCot.id,
        startDate: participantCot.startDate,
        endDate: participantCot.endDate,
        trainingLocation: participantCot.trainingLocation,
        theoryInstructorRegGse: participantCot.theoryInstructorRegGse,
        theoryInstructorCompetency: participantCot.theoryInstructorCompetency,
        practicalInstructor1: participantCot.practicalInstructor1,
        practicalInstructor2: participantCot.practicalInstructor2,
        totalParticipants,
        status: participantCot.status,
=======
          { bidang: { contains: request.searchQuery, mode: 'insensitive' } },
        ],
      });
    }

    // Count total participants for pagination
    const totalParticipants = await this.prismaService.participant.count({ where: baseWhereClause });
    const totalPage = Math.ceil(totalParticipants / request.size);

    // Sorting configuration
    const allowedSortFields = ['idNumber', 'name', 'dinas', 'bidang', 'company', 'id'];
    const naturalSortFields = ['idNumber', 'name', 'company', 'dinas', 'bidang'];
    let sortBy = request.sortBy && allowedSortFields.includes(request.sortBy) ? request.sortBy : 'idNumber';
    let sortOrder: 'asc' | 'desc' = request.sortOrder === 'desc' ? 'desc' : 'asc';

    const participantSelect = {
      id: true,
      idNumber: true,
      name: true,
      dinas: true,
      bidang: true,
      company: true,
    };

    let unregisteredParticipants: any[];

    // Apply sorting strategy based on field type
    if (naturalSortFields.includes(sortBy)) {
      // Natural sort: fetch all data, sort manually, then paginate
      const allParticipants = await this.prismaService.participant.findMany({
        where: baseWhereClause,
        select: participantSelect,
      });

      // Sort manually with natural sort
      const sortedParticipants = allParticipants.sort((a, b) => 
        naturalSort(a[sortBy] || '', b[sortBy] || '', sortOrder)
      );

      // Manual pagination after sorting
      unregisteredParticipants = sortedParticipants.slice(
        (request.page - 1) * request.size,
        request.page * request.size
      );
    } else {
      // For regular fields, use database sorting and pagination
      let orderBy: any;
      if (sortBy !== 'id') {
        orderBy = [
          { [sortBy]: sortOrder },
          { id: 'asc' }
        ];
      } else {
        orderBy = { id: sortOrder };
      }

      unregisteredParticipants = await this.prismaService.participant.findMany({
        where: baseWhereClause,
        select: participantSelect,
        orderBy,
        skip: (request.page - 1) * request.size,
        take: request.size,
      });
    }

    return {
      data: unregisteredParticipants,
      paging: {
        currentPage: request.page,
        totalPage: totalPage,
        size: request.size,
      },
    };
  }

  async addParticipantToCot(
    cotId: string,
    user: CurrentUserRequest,
    request: addParticipantToCot,
  ): Promise<AddParticipantResponse> {
    const AddParticipantToCotRequest = this.validationService.validate(
      ParticipantCotValidation.ADD,
      request,
    );

    const userRole = user.role.name.toLowerCase();

    const cot = await this.prismaService.cOT.findUnique({
      where: { id: cotId },
      include: { capabilityCots: true },
    });

    if (!cot) {
      throw new HttpException('COT tidak ditemukan', 404);
    }

    if (cot.status === 'Selesai') {
      throw new HttpException('Tidak dapat menambah peserta ke COT yang sudah selesai', 400);
    }

    const participants = await this.prismaService.participant.findMany({
      where: {
        id: { in: AddParticipantToCotRequest.participantIds },
        ...(userRole === 'lcu' && {
          dinas: user.dinas,
        }),
      },
    });

    const validParticipantIds = participants.map((p) => p.id);

    if (
      userRole === 'lcu' &&
      validParticipantIds.length !==
        AddParticipantToCotRequest.participantIds.length
    ) {
      throw new HttpException(
        `LCU hanya dapat menambahkan participant dari dinas yang sama (${user.dinas})`,
        403,
      );
    }

    if (validParticipantIds.length === 0) {
      throw new HttpException(
        'Tidak ada participant yang valid ditemukan',
        404,
      );
    }

    const overlappingParticipants =
      await this.prismaService.participantsCOT.findMany({
        where: {
          participantId: { in: validParticipantIds },
          cot: {
            capabilityCots: {
              some: {
                capabilityId: {
                  in: cot.capabilityCots.map((cc) => cc.capabilityId),
                },
              },
            },
            OR: [
              {
                startDate: { lte: cot.endDate },
                endDate: { gte: cot.startDate },
              },
            ],
          },
        },
        include: { cot: true },
      });

    if (overlappingParticipants.length > 0) {
      const overlappingIds = overlappingParticipants.map(
        (op) => op.participantId,
      );
      throw new HttpException(
        `Participant dengan ID berikut tidak dapat didaftarkan karena jadwal bertabrakan: ${overlappingIds.join(', ')}`,
        400,
      );
    }

    const existingParticipants =
      await this.prismaService.participantsCOT.findMany({
        where: {
          cotId,
          participantId: { in: validParticipantIds },
        },
      });

    const existingParticipantIds = existingParticipants.map(
      (p) => p.participantId,
    );
    const newParticipantIds = validParticipantIds.filter(
      (id) => !existingParticipantIds.includes(id),
    );

    if (newParticipantIds.length === 0) {
      throw new HttpException(
        'Semua participant yang valid sudah terdaftar di COT ini',
        400,
      );
    }

    console.log('Sebelum menambah peserta:', await this.prismaService.participantsCOT.findMany({ where: { cotId } }));

    const participantData = newParticipantIds.map((participantId) => ({
      participantId,
      cotId,
    }));

    await this.prismaService.participantsCOT.createMany({
      data: participantData,
    });

    console.log('Setelah menambah peserta:', await this.prismaService.participantsCOT.findMany({ where: { cotId } }));

    const updatedCount = await this.prismaService.participantsCOT.count({
      where: {
        cotId,
        participantId: { not: null },
      },
    });

    return {
      message: `${newParticipantIds.length} participant berhasil ditambahkan`,
      updatedCount,
      addedParticipants: newParticipantIds,
    };
  }

  async listParticipantsCot(
    cotId: string,
    user: CurrentUserRequest,
    request: ListRequest,
  ): Promise<ParticipantCotResponse> {
    const userRole = user.role.name.toLowerCase();

    const isUser = userRole === 'user';

    let participantCotWhereClause: any = {};
    if (request.searchQuery) {
      const query = request.searchQuery.toLowerCase();
      participantCotWhereClause = {
        OR: [
          { idNumber: { contains: query, mode: 'insensitive' } },
          { name: { contains: query, mode: 'insensitive' } },
          { dinas: { contains: query, mode: 'insensitive' } },
          { company: { contains: query, mode: 'insensitive' } },
          { email: { contains: query, mode: 'insensitive' } },
          { bidang: { contains: query, mode: 'insensitive' } },
        ],
      };
    }

    const participantSelect = {
      id: true,
      idNumber: true,
      name: true,
      dinas: true,
      bidang: true,
      company: true,
      email: true,
      phoneNumber: true,
      nationality: true,
      placeOfBirth: true,
      dateOfBirth: true,
      simAPath: true,
      simAFileName: true,
      simBPath: true,
      simBFileName: true,
      ktpPath: true,
      ktpFileName: true,
      fotoPath: true,
      fotoFileName: true,
      suratSehatButaWarnaPath: true,
      suratSehatButaWarnaFileName: true,
      suratBebasNarkobaPath: true,
      suratBebasNarkobaFileName: true,
      tglKeluarSuratSehatButaWarna: true,
      tglKeluarSuratBebasNarkoba: true,
      gmfNonGmf: true,
      qrCodePath: true,
    };

    // Validasi akses user terlebih dahulu
    if (isUser) {
      const isParticipantLinked = await this.prismaService.participantsCOT.count({
        where: {
          cotId: cotId,
          participantId: user.participantId,
        },
      });
      if (!isParticipantLinked) {
        throw new HttpException(
          'Anda tidak bisa mengakses COT ini karena anda belum terdaftar',
          403,
        );
      }
    }

    // Ambil data COT dan capability terlebih dahulu
    const cot = await this.prismaService.cOT.findUnique({
      where: { id: cotId },
      select: {
        id: true,
        startDate: true,
        endDate: true,
        trainingLocation: true,
        theoryInstructorRegGse: true,
        theoryInstructorCompetency: true,
        practicalInstructor1: true,
        practicalInstructor2: true,
        status: true,
        capabilityCots: {
          select: {
            capability: {
              select: {
                ratingCode: true,
                trainingName: true,
              },
            },
          },
        },
      },
    });

    if (!cot) {
      throw new HttpException('COT tidak ditemukan', 404);
    }

    // Hitung total participants untuk pagination
    const totalParticipants = await this.prismaService.participantsCOT.count({
      where: {
        cotId: cotId,
        participantId: { not: null },
        participant: userRole === 'lcu' 
          ? { dinas: user.dinas, ...participantCotWhereClause }
          : participantCotWhereClause,
      },
    });

    // Pagination parameters
    const page = request.page || 1;
    const size = request.size || 10;
    const totalPage = Math.ceil(totalParticipants / size);

    // Sorting universal
    const allowedSortFields = ['idNumber', 'name', 'dinas', 'bidang', 'company', 'email', 'id', 'expSuratSehatButaWarna', 'expSuratBebasNarkoba'];
    const naturalSortFields = ['idNumber', 'name', 'company', 'dinas', 'bidang', 'email'];
    const dateFields = ['expSuratSehatButaWarna', 'expSuratBebasNarkoba'];
    let sortBy = request.sortBy && allowedSortFields.includes(request.sortBy) ? request.sortBy : 'idNumber';
    let sortOrder: 'asc' | 'desc' = request.sortOrder === 'desc' ? 'desc' : 'asc';

    // Optimasi: Strategi berbeda berdasarkan field type
    let participants: any[];
    
    if (naturalSortFields.includes(sortBy)) {
      // Natural sort global: ambil seluruh data, sort, lalu pagination manual
      const allParticipants = await this.prismaService.participantsCOT.findMany({
        where: {
          cotId: cotId,
          participantId: { not: null },
          participant: userRole === 'lcu' 
            ? { dinas: user.dinas, ...participantCotWhereClause }
            : participantCotWhereClause,
        },
        select: {
          participant: {
            select: participantSelect,
          },
        },
      });

      // Sort manual dengan natural sort
      participants = allParticipants
        .map((pc) => pc.participant)
        .filter((p) => p !== null)
        .sort((a, b) => naturalSort(a[sortBy] || '', b[sortBy] || '', sortOrder));

      // Pagination manual setelah sorting
      participants = participants.slice((page - 1) * size, page * size);
    } else if (dateFields.includes(sortBy)) {
      // Date sort global: ambil seluruh data, sort berdasarkan tanggal, lalu pagination manual
      const allParticipants = await this.prismaService.participantsCOT.findMany({
        where: {
          cotId: cotId,
          participantId: { not: null },
          participant: userRole === 'lcu' 
            ? { dinas: user.dinas, ...participantCotWhereClause }
            : participantCotWhereClause,
        },
        select: {
          participant: {
            select: participantSelect,
          },
        },
      });

      // Sort manual berdasarkan tanggal
      participants = allParticipants
        .map((pc) => pc.participant)
        .filter((p) => p !== null)
        .sort((a, b) => {
          let aDate: Date | null = null;
          let bDate: Date | null = null;
          
          if (sortBy === 'expSuratSehatButaWarna') {
            aDate = a.tglKeluarSuratSehatButaWarna ? new Date(a.tglKeluarSuratSehatButaWarna) : null;
            bDate = b.tglKeluarSuratSehatButaWarna ? new Date(b.tglKeluarSuratSehatButaWarna) : null;
          } else if (sortBy === 'expSuratBebasNarkoba') {
            aDate = a.tglKeluarSuratBebasNarkoba ? new Date(a.tglKeluarSuratBebasNarkoba) : null;
            bDate = b.tglKeluarSuratBebasNarkoba ? new Date(b.tglKeluarSuratBebasNarkoba) : null;
          }
          
          // Handle null values - put them at the end
          if (!aDate && !bDate) return 0;
          if (!aDate) return 1;
          if (!bDate) return -1;
          
          const comparison = aDate.getTime() - bDate.getTime();
          return sortOrder === 'asc' ? comparison : -comparison;
        });

      // Pagination manual setelah sorting
      participants = participants.slice((page - 1) * size, page * size);
    } else {
      // Untuk field biasa, gunakan DB sorting dan pagination
      let orderBy: any;
      if (sortBy !== 'id') {
        orderBy = [
          { participant: { [sortBy]: sortOrder } },
          { participant: { id: 'asc' } }
        ];
      } else {
        orderBy = { participant: { id: sortOrder } };
      }

      const participantCots = await this.prismaService.participantsCOT.findMany({
        where: {
          cotId: cotId,
          participantId: { not: null },
          participant: userRole === 'lcu' 
            ? { dinas: user.dinas, ...participantCotWhereClause }
            : participantCotWhereClause,
        },
        select: {
          participant: {
            select: participantSelect,
          },
        },
        orderBy,
        skip: (page - 1) * size,
        take: size,
      });

      participants = participantCots
        .map((pc) => pc.participant)
        .filter((p) => p !== null);
    }

    const actions = this.validateActions(userRole);
    const capability = cot.capabilityCots[0]?.capability || {
      ratingCode: '',
      trainingName: '',
    };
    const response: ParticipantCotResponse = {
      cot: {
        id: cot.id,
        startDate: cot.startDate,
        endDate: cot.endDate,
        trainingLocation: cot.trainingLocation,
        theoryInstructorRegGse: cot.theoryInstructorRegGse,
        theoryInstructorCompetency: cot.theoryInstructorCompetency,
        practicalInstructor1: cot.practicalInstructor1,
        practicalInstructor2: cot.practicalInstructor2,
        totalParticipants,
        status: cot.status,
>>>>>>> 9bed29a0
        capability: {
          ratingCode: capability.ratingCode,
          trainingName: capability.trainingName,
        },
        participants: {
<<<<<<< HEAD
          data: participants,
          paging: {
            currentPage: request.page,
            totalPage,
            size: request.size,
=======
          data: participants.map((p) => this.toParticipantCotResponse(p)),
          paging: {
            currentPage: page,
            totalPage: totalPage,
            size: size,
>>>>>>> 9bed29a0
          },
          actions,
        },
      },
    };
<<<<<<< HEAD

=======
>>>>>>> 9bed29a0
    return response;
  }

  async deleteParticipantFromCot(
    participantId: string,
    cotId: string,
  ): Promise<string> {
    const deletedParticipantFromCot =
      await this.prismaService.participantsCOT.deleteMany({
        where: {
          AND: [
            { participantId: { not: null, equals: participantId } },
            { cotId: cotId },
          ],
        },
      });

    if (deletedParticipantFromCot.count === 0) {
      throw new HttpException('Data tidak ditemukan', 404);
    }

    return 'Participant berhasil dihapus dari COT';
  }

  private validateActions(userRole: string): ActionAccessRights {
    const accessMap = {
      'super admin': { canPrint: true, canDelete: true, canView: true },
      supervisor: { canPrint: false, canDelete: false, canView: true },
      lcu: { canPrint: false, canDelete: true, canView: true },
      user: { canPrint: false, canDelete: false, canView: false },
    };

    return this.coreHelper.validateActions(userRole, accessMap);
  }
<<<<<<< HEAD
=======

  private toParticipantCotResponse(participant: any): {
    name: string;
    id: string;
    idNumber: string;
    dinas: string;
    simA?: boolean;
    simB?: boolean;
    tglKeluarSuratSehatButaWarna?: Date;
    tglKeluarSuratBebasNarkoba?: Date;
  } {
    return {
      name: participant.name,
      id: participant.id,
      idNumber: participant.idNumber,
      dinas: participant.dinas,
      simA: participant.simAPath ? true : false,
      simB: participant.simBPath ? true : false,
      tglKeluarSuratSehatButaWarna: participant.tglKeluarSuratSehatButaWarna,
      tglKeluarSuratBebasNarkoba: participant.tglKeluarSuratBebasNarkoba,
    };
  }
>>>>>>> 9bed29a0
}<|MERGE_RESOLUTION|>--- conflicted
+++ resolved
@@ -11,10 +11,7 @@
 import { ActionAccessRights, ListRequest, Paging } from 'src/model/web.model';
 import { ParticipantCotValidation } from './participant-cot.validation';
 import { CoreHelper } from 'src/common/helpers/core.helper';
-<<<<<<< HEAD
-=======
 import { naturalSort } from '../common/helpers/natural-sort';
->>>>>>> 9bed29a0
 
 @Injectable()
 export class ParticipantCotService {
@@ -67,29 +64,70 @@
           { name: { contains: request.searchQuery, mode: 'insensitive' } },
           { dinas: { contains: request.searchQuery, mode: 'insensitive' } },
           { company: { contains: request.searchQuery, mode: 'insensitive' } },
-<<<<<<< HEAD
+          { bidang: { contains: request.searchQuery, mode: 'insensitive' } },
         ],
       });
     }
 
-    const [unregisteredParticipants, totalParticipants] = await Promise.all([
-      this.prismaService.participant.findMany({
+    // Count total participants for pagination
+    const totalParticipants = await this.prismaService.participant.count({ where: baseWhereClause });
+    const totalPage = Math.ceil(totalParticipants / request.size);
+
+    // Sorting configuration
+    const allowedSortFields = ['idNumber', 'name', 'dinas', 'bidang', 'company', 'id'];
+    const naturalSortFields = ['idNumber', 'name', 'company', 'dinas', 'bidang'];
+    let sortBy = request.sortBy && allowedSortFields.includes(request.sortBy) ? request.sortBy : 'idNumber';
+    let sortOrder: 'asc' | 'desc' = request.sortOrder === 'desc' ? 'desc' : 'asc';
+
+    const participantSelect = {
+      id: true,
+      idNumber: true,
+      name: true,
+      dinas: true,
+      bidang: true,
+      company: true,
+    };
+
+    let unregisteredParticipants: any[];
+
+    // Apply sorting strategy based on field type
+    if (naturalSortFields.includes(sortBy)) {
+      // Natural sort: fetch all data, sort manually, then paginate
+      const allParticipants = await this.prismaService.participant.findMany({
         where: baseWhereClause,
-        select: {
-          id: true,
-          idNumber: true,
-          name: true,
-          dinas: true,
-          bidang: true,
-          company: true,
-        },
+        select: participantSelect,
+      });
+
+      // Sort manually with natural sort
+      const sortedParticipants = allParticipants.sort((a, b) => 
+        naturalSort(a[sortBy] || '', b[sortBy] || '', sortOrder)
+      );
+
+      // Manual pagination after sorting
+      unregisteredParticipants = sortedParticipants.slice(
+        (request.page - 1) * request.size,
+        request.page * request.size
+      );
+    } else {
+      // For regular fields, use database sorting and pagination
+      let orderBy: any;
+      if (sortBy !== 'id') {
+        orderBy = [
+          { [sortBy]: sortOrder },
+          { id: 'asc' }
+        ];
+      } else {
+        orderBy = { id: sortOrder };
+      }
+
+      unregisteredParticipants = await this.prismaService.participant.findMany({
+        where: baseWhereClause,
+        select: participantSelect,
+        orderBy,
         skip: (request.page - 1) * request.size,
         take: request.size,
-      }),
-      this.prismaService.participant.count({ where: baseWhereClause }),
-    ]);
-
-    const totalPage = Math.ceil(totalParticipants / request.size);
+      });
+    }
 
     return {
       data: unregisteredParticipants,
@@ -139,7 +177,8 @@
 
     if (
       userRole === 'lcu' &&
-      validParticipantIds.length !== AddParticipantToCotRequest.participantIds.length
+      validParticipantIds.length !==
+        AddParticipantToCotRequest.participantIds.length
     ) {
       throw new HttpException(
         `LCU hanya dapat menambahkan participant dari dinas yang sama (${user.dinas})`,
@@ -148,47 +187,56 @@
     }
 
     if (validParticipantIds.length === 0) {
-      throw new HttpException('Tidak ada participant yang valid ditemukan', 404);
-    }
-
-    const overlappingParticipants = await this.prismaService.participantsCOT.findMany({
-      where: {
-        participantId: { in: validParticipantIds },
-        cot: {
-          capabilityCots: {
-            some: {
-              capabilityId: {
-                in: cot.capabilityCots.map((cc) => cc.capabilityId),
+      throw new HttpException(
+        'Tidak ada participant yang valid ditemukan',
+        404,
+      );
+    }
+
+    const overlappingParticipants =
+      await this.prismaService.participantsCOT.findMany({
+        where: {
+          participantId: { in: validParticipantIds },
+          cot: {
+            capabilityCots: {
+              some: {
+                capabilityId: {
+                  in: cot.capabilityCots.map((cc) => cc.capabilityId),
+                },
               },
             },
+            OR: [
+              {
+                startDate: { lte: cot.endDate },
+                endDate: { gte: cot.startDate },
+              },
+            ],
           },
-          OR: [
-            {
-              startDate: { lte: cot.endDate },
-              endDate: { gte: cot.startDate },
-            },
-          ],
-        },
-      },
-      include: { cot: true },
-    });
+        },
+        include: { cot: true },
+      });
 
     if (overlappingParticipants.length > 0) {
-      const overlappingIds = overlappingParticipants.map((op) => op.participantId);
+      const overlappingIds = overlappingParticipants.map(
+        (op) => op.participantId,
+      );
       throw new HttpException(
         `Participant dengan ID berikut tidak dapat didaftarkan karena jadwal bertabrakan: ${overlappingIds.join(', ')}`,
         400,
       );
     }
 
-    const existingParticipants = await this.prismaService.participantsCOT.findMany({
-      where: {
-        cotId,
-        participantId: { in: validParticipantIds },
-      },
-    });
-
-    const existingParticipantIds = existingParticipants.map((p) => p.participantId);
+    const existingParticipants =
+      await this.prismaService.participantsCOT.findMany({
+        where: {
+          cotId,
+          participantId: { in: validParticipantIds },
+        },
+      });
+
+    const existingParticipantIds = existingParticipants.map(
+      (p) => p.participantId,
+    );
     const newParticipantIds = validParticipantIds.filter(
       (id) => !existingParticipantIds.includes(id),
     );
@@ -233,6 +281,7 @@
     request: ListRequest,
   ): Promise<ParticipantCotResponse> {
     const userRole = user.role.name.toLowerCase();
+
     const isUser = userRole === 'user';
 
     let participantCotWhereClause: any = {};
@@ -243,6 +292,9 @@
           { idNumber: { contains: query, mode: 'insensitive' } },
           { name: { contains: query, mode: 'insensitive' } },
           { dinas: { contains: query, mode: 'insensitive' } },
+          { company: { contains: query, mode: 'insensitive' } },
+          { email: { contains: query, mode: 'insensitive' } },
+          { bidang: { contains: query, mode: 'insensitive' } },
         ],
       };
     }
@@ -277,375 +329,6 @@
       qrCodePath: true,
     };
 
-    const participantCot = await this.prismaService.cOT.findUnique({
-      where: { id: cotId },
-      include: {
-        participantsCots: {
-          where:
-            userRole === 'lcu'
-              ? {
-                  participantId: { not: null },
-                  participant: {
-                    dinas: user.dinas,
-                    ...participantCotWhereClause,
-                  },
-                }
-              : {
-                  participantId: { not: null },
-                  participant: participantCotWhereClause,
-                },
-          select: {
-            participant: {
-              select: participantSelect,
-            },
-          },
-          skip: (request.page - 1) * request.size,
-          take: request.size,
-        },
-        _count: {
-          select: {
-            participantsCots: {
-              where:
-                userRole === 'lcu'
-                  ? {
-                      participantId: { not: null },
-                      participant: {
-                        dinas: user.dinas,
-                        ...participantCotWhereClause,
-                      },
-                    }
-                  : {
-                      participantId: { not: null },
-                      participant: participantCotWhereClause,
-                    },
-            },
-          },
-        },
-        capabilityCots: {
-          select: {
-            capability: {
-              select: {
-                ratingCode: true,
-                trainingName: true,
-              },
-            },
-          },
-        },
-      },
-    });
-
-    if (!participantCot) {
-      throw new HttpException('COT tidak ditemukan', 404);
-    }
-
-    if (isUser) {
-      const isParticipantLinked = await this.prismaService.participantsCOT.count({
-        where: {
-          cotId: cotId,
-          participantId: user.participantId,
-        },
-      });
-
-      if (!isParticipantLinked) {
-        throw new HttpException(
-          'Anda tidak bisa mengakses COT ini karena anda belum terdaftar',
-          403,
-        );
-      }
-    }
-
-    const totalParticipants = participantCot._count.participantsCots;
-    const totalPage = Math.ceil(totalParticipants / request.size);
-
-    const participants = participantCot.participantsCots
-      .map((pc) => pc.participant)
-      .filter((p) => p !== null);
-
-    const actions = this.validateActions(userRole);
-
-    const capability = participantCot.capabilityCots[0]?.capability || {
-      ratingCode: '',
-      trainingName: '',
-    };
-
-    const response: ParticipantCotResponse = {
-      cot: {
-        id: participantCot.id,
-        startDate: participantCot.startDate,
-        endDate: participantCot.endDate,
-        trainingLocation: participantCot.trainingLocation,
-        theoryInstructorRegGse: participantCot.theoryInstructorRegGse,
-        theoryInstructorCompetency: participantCot.theoryInstructorCompetency,
-        practicalInstructor1: participantCot.practicalInstructor1,
-        practicalInstructor2: participantCot.practicalInstructor2,
-        totalParticipants,
-        status: participantCot.status,
-=======
-          { bidang: { contains: request.searchQuery, mode: 'insensitive' } },
-        ],
-      });
-    }
-
-    // Count total participants for pagination
-    const totalParticipants = await this.prismaService.participant.count({ where: baseWhereClause });
-    const totalPage = Math.ceil(totalParticipants / request.size);
-
-    // Sorting configuration
-    const allowedSortFields = ['idNumber', 'name', 'dinas', 'bidang', 'company', 'id'];
-    const naturalSortFields = ['idNumber', 'name', 'company', 'dinas', 'bidang'];
-    let sortBy = request.sortBy && allowedSortFields.includes(request.sortBy) ? request.sortBy : 'idNumber';
-    let sortOrder: 'asc' | 'desc' = request.sortOrder === 'desc' ? 'desc' : 'asc';
-
-    const participantSelect = {
-      id: true,
-      idNumber: true,
-      name: true,
-      dinas: true,
-      bidang: true,
-      company: true,
-    };
-
-    let unregisteredParticipants: any[];
-
-    // Apply sorting strategy based on field type
-    if (naturalSortFields.includes(sortBy)) {
-      // Natural sort: fetch all data, sort manually, then paginate
-      const allParticipants = await this.prismaService.participant.findMany({
-        where: baseWhereClause,
-        select: participantSelect,
-      });
-
-      // Sort manually with natural sort
-      const sortedParticipants = allParticipants.sort((a, b) => 
-        naturalSort(a[sortBy] || '', b[sortBy] || '', sortOrder)
-      );
-
-      // Manual pagination after sorting
-      unregisteredParticipants = sortedParticipants.slice(
-        (request.page - 1) * request.size,
-        request.page * request.size
-      );
-    } else {
-      // For regular fields, use database sorting and pagination
-      let orderBy: any;
-      if (sortBy !== 'id') {
-        orderBy = [
-          { [sortBy]: sortOrder },
-          { id: 'asc' }
-        ];
-      } else {
-        orderBy = { id: sortOrder };
-      }
-
-      unregisteredParticipants = await this.prismaService.participant.findMany({
-        where: baseWhereClause,
-        select: participantSelect,
-        orderBy,
-        skip: (request.page - 1) * request.size,
-        take: request.size,
-      });
-    }
-
-    return {
-      data: unregisteredParticipants,
-      paging: {
-        currentPage: request.page,
-        totalPage: totalPage,
-        size: request.size,
-      },
-    };
-  }
-
-  async addParticipantToCot(
-    cotId: string,
-    user: CurrentUserRequest,
-    request: addParticipantToCot,
-  ): Promise<AddParticipantResponse> {
-    const AddParticipantToCotRequest = this.validationService.validate(
-      ParticipantCotValidation.ADD,
-      request,
-    );
-
-    const userRole = user.role.name.toLowerCase();
-
-    const cot = await this.prismaService.cOT.findUnique({
-      where: { id: cotId },
-      include: { capabilityCots: true },
-    });
-
-    if (!cot) {
-      throw new HttpException('COT tidak ditemukan', 404);
-    }
-
-    if (cot.status === 'Selesai') {
-      throw new HttpException('Tidak dapat menambah peserta ke COT yang sudah selesai', 400);
-    }
-
-    const participants = await this.prismaService.participant.findMany({
-      where: {
-        id: { in: AddParticipantToCotRequest.participantIds },
-        ...(userRole === 'lcu' && {
-          dinas: user.dinas,
-        }),
-      },
-    });
-
-    const validParticipantIds = participants.map((p) => p.id);
-
-    if (
-      userRole === 'lcu' &&
-      validParticipantIds.length !==
-        AddParticipantToCotRequest.participantIds.length
-    ) {
-      throw new HttpException(
-        `LCU hanya dapat menambahkan participant dari dinas yang sama (${user.dinas})`,
-        403,
-      );
-    }
-
-    if (validParticipantIds.length === 0) {
-      throw new HttpException(
-        'Tidak ada participant yang valid ditemukan',
-        404,
-      );
-    }
-
-    const overlappingParticipants =
-      await this.prismaService.participantsCOT.findMany({
-        where: {
-          participantId: { in: validParticipantIds },
-          cot: {
-            capabilityCots: {
-              some: {
-                capabilityId: {
-                  in: cot.capabilityCots.map((cc) => cc.capabilityId),
-                },
-              },
-            },
-            OR: [
-              {
-                startDate: { lte: cot.endDate },
-                endDate: { gte: cot.startDate },
-              },
-            ],
-          },
-        },
-        include: { cot: true },
-      });
-
-    if (overlappingParticipants.length > 0) {
-      const overlappingIds = overlappingParticipants.map(
-        (op) => op.participantId,
-      );
-      throw new HttpException(
-        `Participant dengan ID berikut tidak dapat didaftarkan karena jadwal bertabrakan: ${overlappingIds.join(', ')}`,
-        400,
-      );
-    }
-
-    const existingParticipants =
-      await this.prismaService.participantsCOT.findMany({
-        where: {
-          cotId,
-          participantId: { in: validParticipantIds },
-        },
-      });
-
-    const existingParticipantIds = existingParticipants.map(
-      (p) => p.participantId,
-    );
-    const newParticipantIds = validParticipantIds.filter(
-      (id) => !existingParticipantIds.includes(id),
-    );
-
-    if (newParticipantIds.length === 0) {
-      throw new HttpException(
-        'Semua participant yang valid sudah terdaftar di COT ini',
-        400,
-      );
-    }
-
-    console.log('Sebelum menambah peserta:', await this.prismaService.participantsCOT.findMany({ where: { cotId } }));
-
-    const participantData = newParticipantIds.map((participantId) => ({
-      participantId,
-      cotId,
-    }));
-
-    await this.prismaService.participantsCOT.createMany({
-      data: participantData,
-    });
-
-    console.log('Setelah menambah peserta:', await this.prismaService.participantsCOT.findMany({ where: { cotId } }));
-
-    const updatedCount = await this.prismaService.participantsCOT.count({
-      where: {
-        cotId,
-        participantId: { not: null },
-      },
-    });
-
-    return {
-      message: `${newParticipantIds.length} participant berhasil ditambahkan`,
-      updatedCount,
-      addedParticipants: newParticipantIds,
-    };
-  }
-
-  async listParticipantsCot(
-    cotId: string,
-    user: CurrentUserRequest,
-    request: ListRequest,
-  ): Promise<ParticipantCotResponse> {
-    const userRole = user.role.name.toLowerCase();
-
-    const isUser = userRole === 'user';
-
-    let participantCotWhereClause: any = {};
-    if (request.searchQuery) {
-      const query = request.searchQuery.toLowerCase();
-      participantCotWhereClause = {
-        OR: [
-          { idNumber: { contains: query, mode: 'insensitive' } },
-          { name: { contains: query, mode: 'insensitive' } },
-          { dinas: { contains: query, mode: 'insensitive' } },
-          { company: { contains: query, mode: 'insensitive' } },
-          { email: { contains: query, mode: 'insensitive' } },
-          { bidang: { contains: query, mode: 'insensitive' } },
-        ],
-      };
-    }
-
-    const participantSelect = {
-      id: true,
-      idNumber: true,
-      name: true,
-      dinas: true,
-      bidang: true,
-      company: true,
-      email: true,
-      phoneNumber: true,
-      nationality: true,
-      placeOfBirth: true,
-      dateOfBirth: true,
-      simAPath: true,
-      simAFileName: true,
-      simBPath: true,
-      simBFileName: true,
-      ktpPath: true,
-      ktpFileName: true,
-      fotoPath: true,
-      fotoFileName: true,
-      suratSehatButaWarnaPath: true,
-      suratSehatButaWarnaFileName: true,
-      suratBebasNarkobaPath: true,
-      suratBebasNarkobaFileName: true,
-      tglKeluarSuratSehatButaWarna: true,
-      tglKeluarSuratBebasNarkoba: true,
-      gmfNonGmf: true,
-      qrCodePath: true,
-    };
-
     // Validasi akses user terlebih dahulu
     if (isUser) {
       const isParticipantLinked = await this.prismaService.participantsCOT.count({
@@ -839,34 +522,21 @@
         practicalInstructor2: cot.practicalInstructor2,
         totalParticipants,
         status: cot.status,
->>>>>>> 9bed29a0
         capability: {
           ratingCode: capability.ratingCode,
           trainingName: capability.trainingName,
         },
         participants: {
-<<<<<<< HEAD
-          data: participants,
-          paging: {
-            currentPage: request.page,
-            totalPage,
-            size: request.size,
-=======
           data: participants.map((p) => this.toParticipantCotResponse(p)),
           paging: {
             currentPage: page,
             totalPage: totalPage,
             size: size,
->>>>>>> 9bed29a0
           },
           actions,
         },
       },
     };
-<<<<<<< HEAD
-
-=======
->>>>>>> 9bed29a0
     return response;
   }
 
@@ -901,8 +571,6 @@
 
     return this.coreHelper.validateActions(userRole, accessMap);
   }
-<<<<<<< HEAD
-=======
 
   private toParticipantCotResponse(participant: any): {
     name: string;
@@ -925,5 +593,4 @@
       tglKeluarSuratBebasNarkoba: participant.tglKeluarSuratBebasNarkoba,
     };
   }
->>>>>>> 9bed29a0
 }