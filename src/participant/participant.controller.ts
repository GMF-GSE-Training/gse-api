import {
  Body,
  Controller,
  Delete,
  Get,
  HttpCode,
  HttpException,
  HttpStatus,
  Param,
  ParseIntPipe,
  ParseUUIDPipe,
  Patch,
  Post,
  Query,
  Req,
  Res,
  StreamableFile,
  UploadedFiles,
  UseGuards,
  UseInterceptors,
} from '@nestjs/common';
import { ParticipantService } from './participant.service';
import {
  CreateParticipantRequest,
  ParticipantResponse,
  UpdateParticipantRequest,
} from '../model/participant.model';
import { buildResponse, ListRequest, WebResponse } from '../model/web.model';
import { AuthGuard } from '../shared/guard/auth.guard';
import { FileFieldsInterceptor } from '@nestjs/platform-express';
import { RoleGuard } from '../shared/guard/role.guard';
import { Roles } from '../shared/decorator/role.decorator';
import { CurrentUserRequest } from 'src/model/auth.model';
import { User } from 'src/shared/decorator/user.decorator';
import { Response } from 'express';
import { CoreHelper } from 'src/common/helpers/core.helper';
<<<<<<< HEAD

@Controller('/participants')
export class ParticipantController {
  constructor(
    private readonly participantService: ParticipantService,
    private readonly coreHelper: CoreHelper,
  ) {}

=======
import { Logger } from '@nestjs/common';

@Controller('/participants')
export class ParticipantController {
  private readonly logger = new Logger(ParticipantController.name);

  constructor(
    private readonly participantService: ParticipantService,
    private readonly coreHelper: CoreHelper,
  ) {}

>>>>>>> 9bed29a0
  @Post()
  @HttpCode(200)
  @Roles('super admin', 'supervisor', 'lcu')
  @UseGuards(AuthGuard, RoleGuard)
  @UseInterceptors(
    FileFieldsInterceptor([
      { name: 'simA', maxCount: 1 },
      { name: 'simB', maxCount: 1 },
      { name: 'ktp', maxCount: 1 },
      { name: 'foto', maxCount: 1 },
      { name: 'suratSehatButaWarna', maxCount: 1 },
      { name: 'suratBebasNarkoba', maxCount: 1 },
    ]),
  )
  async create(
    @User() user: CurrentUserRequest,
    @Body() createParticipantDto: CreateParticipantRequest,
    @UploadedFiles()
    files: {
      simA?: Express.Multer.File[];
      simB?: Express.Multer.File[];
      ktp?: Express.Multer.File[];
      foto?: Express.Multer.File[];
      suratSehatButaWarna?: Express.Multer.File[];
      suratBebasNarkoba?: Express.Multer.File[];
    },
  ): Promise<WebResponse<ParticipantResponse>> {
    let participantData: CreateParticipantRequest;
    try {
      participantData = {
        ...createParticipantDto,
        dateOfBirth: new Date(createParticipantDto.dateOfBirth),
        tglKeluarSuratSehatButaWarna: new Date(
          createParticipantDto.tglKeluarSuratSehatButaWarna,
        ),
        tglKeluarSuratBebasNarkoba: new Date(
          createParticipantDto.tglKeluarSuratBebasNarkoba,
        ),
        simA: files.simA ? files.simA[0].buffer : null,
        simB: files.simB ? files.simB[0].buffer : null,
        ktp: files.ktp ? files.ktp[0].buffer : null,
        foto: files.foto ? files.foto[0].buffer : null,
        suratSehatButaWarna: files.suratSehatButaWarna
          ? files.suratSehatButaWarna[0].buffer
          : null,
        suratBebasNarkoba: files.suratBebasNarkoba
          ? files.suratBebasNarkoba[0].buffer
          : null,
      };
    } catch (error) {
      throw new HttpException('Semua file/image tidak boleh kosong', 400);
    }

    const participant = await this.participantService.createParticipant(
      participantData,
      user,
    );
    return buildResponse(HttpStatus.OK, participant);
  }

  @Patch('/:participantId')
  @HttpCode(200)
  @Roles('super admin', 'lcu', 'user')
  @UseGuards(AuthGuard, RoleGuard)
  @UseInterceptors(
    FileFieldsInterceptor([
      { name: 'simA', maxCount: 1 },
      { name: 'simB', maxCount: 1 },
      { name: 'ktp', maxCount: 1 },
      { name: 'foto', maxCount: 1 },
      { name: 'suratSehatButaWarna', maxCount: 1 },
      { name: 'suratBebasNarkoba', maxCount: 1 },
    ]),
  )
  async update(
    @User() user: CurrentUserRequest,
    @Param('participantId', ParseUUIDPipe) participantId: string,
    @Body()
    req: Omit<
      UpdateParticipantRequest,
      | 'simA'
      | 'simB'
      | 'ktp'
      | 'foto'
      | 'suratSehatButaWarna'
      | 'suratBebasNarkoba'
    >,
    @UploadedFiles()
    files: {
      simA?: Express.Multer.File[];
      simB?: Express.Multer.File[];
      ktp?: Express.Multer.File[];
      foto?: Express.Multer.File[];
      suratSehatButaWarna?: Express.Multer.File[];
      suratBebasNarkoba?: Express.Multer.File[];
    },
  ): Promise<WebResponse<string>> {
    const maxSize = 2 * 1024 * 1024; // 2 MB

    const fileNames = {
      simA: 'SIM A',
      simB: 'SIM B',
      ktp: 'KTP',
      foto: 'Foto',
      suratSehatButaWarna: 'Surat Sehat Buta Warna',
      suratBebasNarkoba: 'Surat Bebas Narkoba',
    };
<<<<<<< HEAD

    const fileKeys = Object.keys(files);
    fileKeys.forEach((field) => {
      if (files[field] && files[field][0].size > maxSize) {
        const fieldName = fileNames[field] || field;
        throw new HttpException(
          `File ${fieldName} melebihi ukuran maksimum 2MB.`,
          400,
        );
      }
    });

    const participantData = {
      ...req,
      dateOfBirth: req.dateOfBirth ? new Date(req.dateOfBirth) : undefined,
      tglKeluarSuratSehatButaWarna: req.tglKeluarSuratSehatButaWarna
        ? new Date(req.tglKeluarSuratSehatButaWarna)
        : undefined,
      tglKeluarSuratBebasNarkoba: req.tglKeluarSuratBebasNarkoba
        ? new Date(req.tglKeluarSuratBebasNarkoba)
        : undefined,
      simA: files?.simA?.[0]?.buffer || undefined,
      simB: files?.simB?.[0]?.buffer || undefined,
      ktp: files?.ktp?.[0]?.buffer || undefined,
      foto: files?.foto?.[0]?.buffer || undefined,
      suratSehatButaWarna: files?.suratSehatButaWarna?.[0]?.buffer || undefined,
      suratBebasNarkoba: files?.suratBebasNarkoba?.[0]?.buffer || undefined,
    };

    const result = await this.participantService.updateParticipant(
      participantId,
      participantData,
      user,
    );
    return buildResponse(HttpStatus.OK, result);
  }

  @Get('/:participantId/sim-a')
  @HttpCode(200)
  @Roles('super admin', 'supervisor', 'lcu', 'user')
  @UseGuards(AuthGuard, RoleGuard)
  async getSimA(
=======

    const fileKeys = Object.keys(files);
    fileKeys.forEach((field) => {
      if (files[field] && files[field][0].size > maxSize) {
        const fieldName = fileNames[field] || field;
        throw new HttpException(
          `File ${fieldName} melebihi ukuran maksimum 2MB.`,
          400,
        );
      }
    });

    const participantData = {
      ...req,
      dateOfBirth: req.dateOfBirth ? new Date(req.dateOfBirth) : undefined,
      tglKeluarSuratSehatButaWarna: req.tglKeluarSuratSehatButaWarna
        ? new Date(req.tglKeluarSuratSehatButaWarna)
        : undefined,
      tglKeluarSuratBebasNarkoba: req.tglKeluarSuratBebasNarkoba
        ? new Date(req.tglKeluarSuratBebasNarkoba)
        : undefined,
      simA: files?.simA?.[0]?.buffer || undefined,
      simB: files?.simB?.[0]?.buffer || undefined,
      ktp: files?.ktp?.[0]?.buffer || undefined,
      foto: files?.foto?.[0]?.buffer || undefined,
      suratSehatButaWarna: files?.suratSehatButaWarna?.[0]?.buffer || undefined,
      suratBebasNarkoba: files?.suratBebasNarkoba?.[0]?.buffer || undefined,
    };

    const result = await this.participantService.updateParticipant(
      participantId,
      participantData,
      user,
    );
    return buildResponse(HttpStatus.OK, result);
  }

  @Get('/:participantId/sim-a')
  @HttpCode(200)
  @Roles('super admin', 'supervisor', 'lcu', 'user')
  @UseGuards(AuthGuard, RoleGuard)
  async getSimA(
    @Param('participantId', ParseUUIDPipe) participantId: string,
    @User() user: CurrentUserRequest,
    @Res() res: Response,
  ): Promise<void> {
    try {
      this.logger?.log?.(`Request download SIM A untuk participant: ${participantId}`);
      const fileBuffer = await this.participantService.streamFile(
        participantId,
        'simA',
        user,
      );
      if (fileBuffer) {
        const mediaType = this.coreHelper.getMediaType(fileBuffer);
        res.setHeader('Content-Type', mediaType || 'application/octet-stream');
        res.send(fileBuffer);
        this.logger?.log?.(`Berhasil mengirim SIM A participant: ${participantId}`);
      } else {
        res.status(404).send('SIM A not found');
        this.logger?.warn?.(`SIM A tidak ditemukan untuk participant: ${participantId}`);
      }
    } catch (error: any) {
      if (error.status === 404) {
        res.status(404).send(error.message || 'SIM A not found');
        this.logger?.warn?.(`SIM A tidak ditemukan (404) untuk participant: ${participantId}`);
      } else {
        res.status(500).send(error.message || 'Internal Server Error');
        this.logger?.error?.(`Gagal mengirim SIM A participant: ${participantId} | ${error.message}`);
      }
    }
  }

  @Get('/:participantId/sim-b')
  @HttpCode(200)
  @Roles('super admin', 'supervisor', 'lcu', 'user')
  @UseGuards(AuthGuard, RoleGuard)
  async getSimB(
    @Param('participantId', ParseUUIDPipe) participantId: string,
    @User() user: CurrentUserRequest,
    @Res() res: Response,
  ): Promise<void> {
    try {
      this.logger?.log?.(`Request download SIM B untuk participant: ${participantId}`);
      const fileBuffer = await this.participantService.streamFile(
        participantId,
        'simB',
        user,
      );
      if (fileBuffer) {
        const mediaType = this.coreHelper.getMediaType(fileBuffer);
        res.setHeader('Content-Type', mediaType || 'application/octet-stream');
        res.send(fileBuffer);
        this.logger?.log?.(`Berhasil mengirim SIM B participant: ${participantId}`);
      } else {
        res.status(404).send('SIM B not found');
        this.logger?.warn?.(`SIM B tidak ditemukan untuk participant: ${participantId}`);
      }
    } catch (error: any) {
      if (error.status === 404) {
        res.status(404).send(error.message || 'SIM B not found');
        this.logger?.warn?.(`SIM B tidak ditemukan (404) untuk participant: ${participantId}`);
      } else {
        res.status(500).send(error.message || 'Internal Server Error');
        this.logger?.error?.(`Gagal mengirim SIM B participant: ${participantId} | ${error.message}`);
      }
    }
  }

  @Get('/:participantId/foto')
  @HttpCode(200)
  @Roles('super admin', 'supervisor', 'lcu', 'user')
  @UseGuards(AuthGuard, RoleGuard)
  async getFoto(
>>>>>>> 9bed29a0
    @Param('participantId', ParseUUIDPipe) participantId: string,
    @User() user: CurrentUserRequest,
    @Res() res: Response,
  ): Promise<void> {
<<<<<<< HEAD
    const fileBuffer = await this.participantService.streamFile(
      participantId,
      'simA',
      user,
    );
    if (fileBuffer) {
      const mediaType = this.coreHelper.getMediaType(fileBuffer);
      res.setHeader('Content-Type', mediaType || 'application/octet-stream');
      res.send(fileBuffer);
    } else {
      res.status(404).send('SIM A not found');
    }
  }

  @Get('/:participantId/sim-b')
  @HttpCode(200)
  @Roles('super admin', 'supervisor', 'lcu', 'user')
  @UseGuards(AuthGuard, RoleGuard)
  async getSimB(
=======
    try {
      this.logger?.log?.(`Request download foto untuk participant: ${participantId}`);
      const fileBuffer = await this.participantService.streamFile(
        participantId,
        'foto',
        user,
      );
      if (fileBuffer) {
        const mediaType = this.coreHelper.getMediaType(fileBuffer);
        res.setHeader('Content-Type', mediaType || 'application/octet-stream');
        res.send(fileBuffer);
        this.logger?.log?.(`Berhasil mengirim foto participant: ${participantId}`);
      } else {
        res.status(404).send('Foto not found');
        this.logger?.warn?.(`Foto tidak ditemukan untuk participant: ${participantId}`);
      }
    } catch (error: any) {
      if (error.status === 404) {
        res.status(404).send(error.message || 'Foto not found');
        this.logger?.warn?.(`Foto tidak ditemukan (404) untuk participant: ${participantId}`);
      } else {
        res.status(500).send(error.message || 'Internal Server Error');
        this.logger?.error?.(`Gagal mengirim foto participant: ${participantId} | ${error.message}`);
      }
    }
  }

  @Get('/:participantId/ktp')
  @HttpCode(200)
  @Roles('super admin', 'supervisor', 'lcu', 'user')
  @UseGuards(AuthGuard, RoleGuard)
  async getKTP(
>>>>>>> 9bed29a0
    @Param('participantId', ParseUUIDPipe) participantId: string,
    @User() user: CurrentUserRequest,
    @Res() res: Response,
  ): Promise<void> {
<<<<<<< HEAD
    const fileBuffer = await this.participantService.streamFile(
      participantId,
      'simB',
      user,
    );
    if (fileBuffer) {
      const mediaType = this.coreHelper.getMediaType(fileBuffer);
      res.setHeader('Content-Type', mediaType || 'application/octet-stream');
      res.send(fileBuffer);
    } else {
      res.status(404).send('SIM B not found');
    }
  }

  @Get('/:participantId/foto')
  @HttpCode(200)
  @Roles('super admin', 'supervisor', 'lcu', 'user')
  @UseGuards(AuthGuard, RoleGuard)
  async getFoto(
=======
    try {
      this.logger?.log?.(`Request download KTP untuk participant: ${participantId}`);
      const fileBuffer = await this.participantService.streamFile(
        participantId,
        'ktp',
        user,
      );
      if (fileBuffer) {
        const mediaType = this.coreHelper.getMediaType(fileBuffer);
        res.setHeader('Content-Type', mediaType || 'application/octet-stream');
        res.send(fileBuffer);
        this.logger?.log?.(`Berhasil mengirim KTP participant: ${participantId}`);
      } else {
        res.status(404).send('KTP not found');
        this.logger?.warn?.(`KTP tidak ditemukan untuk participant: ${participantId}`);
      }
    } catch (error: any) {
      if (error.status === 404) {
        res.status(404).send(error.message || 'KTP not found');
        this.logger?.warn?.(`KTP tidak ditemukan (404) untuk participant: ${participantId}`);
      } else {
        res.status(500).send(error.message || 'Internal Server Error');
        this.logger?.error?.(`Gagal mengirim KTP participant: ${participantId} | ${error.message}`);
      }
    }
  }

  @Get('/:participantId/surat-sehat-buta-warna')
  @HttpCode(200)
  @Roles('super admin', 'supervisor', 'lcu', 'user')
  @UseGuards(AuthGuard, RoleGuard)
  async getSuratSehat(
>>>>>>> 9bed29a0
    @Param('participantId', ParseUUIDPipe) participantId: string,
    @User() user: CurrentUserRequest,
    @Res() res: Response,
  ): Promise<void> {
<<<<<<< HEAD
    const fileBuffer = await this.participantService.streamFile(
      participantId,
      'foto',
      user,
    );
    if (fileBuffer) {
      const mediaType = this.coreHelper.getMediaType(fileBuffer);
      res.setHeader('Content-Type', mediaType || 'application/octet-stream');
      res.send(fileBuffer);
    } else {
      res.status(404).send('Foto not found');
    }
  }

  @Get('/:participantId/ktp')
  @HttpCode(200)
  @Roles('super admin', 'supervisor', 'lcu', 'user')
  @UseGuards(AuthGuard, RoleGuard)
  async getKTP(
=======
    try {
      this.logger?.log?.(`Request download Surat Sehat Buta Warna untuk participant: ${participantId}`);
      const fileBuffer = await this.participantService.streamFile(
        participantId,
        'suratSehatButaWarna',
        user,
      );
      if (fileBuffer) {
        const mediaType = this.coreHelper.getMediaType(fileBuffer);
        res.setHeader('Content-Type', mediaType || 'application/octet-stream');
        res.send(fileBuffer);
        this.logger?.log?.(`Berhasil mengirim Surat Sehat Buta Warna participant: ${participantId}`);
      } else {
        res.status(404).send('Surat Sehat Buta Warna not found');
        this.logger?.warn?.(`Surat Sehat Buta Warna tidak ditemukan untuk participant: ${participantId}`);
      }
    } catch (error: any) {
      if (error.status === 404) {
        res.status(404).send(error.message || 'Surat Sehat Buta Warna not found');
        this.logger?.warn?.(`Surat Sehat Buta Warna tidak ditemukan (404) untuk participant: ${participantId}`);
      } else {
        res.status(500).send(error.message || 'Internal Server Error');
        this.logger?.error?.(`Gagal mengirim Surat Sehat Buta Warna participant: ${participantId} | ${error.message}`);
      }
    }
  }

  @Get('/:participantId/surat-bebas-narkoba')
  @HttpCode(200)
  @Roles('super admin', 'supervisor', 'lcu', 'user')
  @UseGuards(AuthGuard, RoleGuard)
  async getSuratKetBebasNarkoba(
>>>>>>> 9bed29a0
    @Param('participantId', ParseUUIDPipe) participantId: string,
    @User() user: CurrentUserRequest,
    @Res() res: Response,
  ): Promise<void> {
<<<<<<< HEAD
    const fileBuffer = await this.participantService.streamFile(
      participantId,
      'ktp',
      user,
    );
    if (fileBuffer) {
      const mediaType = this.coreHelper.getMediaType(fileBuffer);
      res.setHeader('Content-Type', mediaType || 'application/octet-stream');
      res.send(fileBuffer);
    } else {
      res.status(404).send('KTP not found');
    }
  }

  @Get('/:participantId/surat-sehat-buta-warna')
  @HttpCode(200)
  @Roles('super admin', 'supervisor', 'lcu', 'user')
  @UseGuards(AuthGuard, RoleGuard)
  async getSuratSehat(
    @Param('participantId', ParseUUIDPipe) participantId: string,
    @User() user: CurrentUserRequest,
    @Res() res: Response,
  ): Promise<void> {
    const fileBuffer = await this.participantService.streamFile(
      participantId,
      'suratSehatButaWarna',
      user,
    );
    if (fileBuffer) {
      const mediaType = this.coreHelper.getMediaType(fileBuffer);
      res.setHeader('Content-Type', mediaType || 'application/octet-stream');
      res.send(fileBuffer);
    } else {
      res.status(404).send('Surat Sehat Buta Warna not found');
    }
  }

  @Get('/:participantId/surat-bebas-narkoba')
  @HttpCode(200)
  @Roles('super admin', 'supervisor', 'lcu', 'user')
  @UseGuards(AuthGuard, RoleGuard)
  async getSuratKetBebasNarkoba(
    @Param('participantId', ParseUUIDPipe) participantId: string,
    @User() user: CurrentUserRequest,
    @Res() res: Response,
  ): Promise<void> {
    const fileBuffer = await this.participantService.streamFile(
      participantId,
      'suratBebasNarkoba',
      user,
    );
    if (fileBuffer) {
      const mediaType = this.coreHelper.getMediaType(fileBuffer);
      res.setHeader('Content-Type', mediaType || 'application/octet-stream');
      res.send(fileBuffer);
    } else {
      res.status(404).send('Surat Bebas Narkoba not found');
    }
  }

  @Get('/:participantId/qr-code')
  @HttpCode(200)
  @Roles('super admin', 'supervisor', 'lcu', 'user')
  @UseGuards(AuthGuard, RoleGuard)
  async getQrCode(
=======
    try {
      this.logger?.log?.(`Request download Surat Bebas Narkoba untuk participant: ${participantId}`);
      const fileBuffer = await this.participantService.streamFile(
        participantId,
        'suratBebasNarkoba',
        user,
      );
      if (fileBuffer) {
        const mediaType = this.coreHelper.getMediaType(fileBuffer);
        res.setHeader('Content-Type', mediaType || 'application/octet-stream');
        res.send(fileBuffer);
        this.logger?.log?.(`Berhasil mengirim Surat Bebas Narkoba participant: ${participantId}`);
      } else {
        res.status(404).send('Surat Bebas Narkoba not found');
        this.logger?.warn?.(`Surat Bebas Narkoba tidak ditemukan untuk participant: ${participantId}`);
      }
    } catch (error: any) {
      if (error.status === 404) {
        res.status(404).send(error.message || 'Surat Bebas Narkoba not found');
        this.logger?.warn?.(`Surat Bebas Narkoba tidak ditemukan (404) untuk participant: ${participantId}`);
      } else {
        res.status(500).send(error.message || 'Internal Server Error');
        this.logger?.error?.(`Gagal mengirim Surat Bebas Narkoba participant: ${participantId} | ${error.message}`);
      }
    }
  }

  @Get('/:participantId/qr-code')
  @HttpCode(200)
  @Roles('super admin', 'supervisor', 'lcu', 'user')
  @UseGuards(AuthGuard, RoleGuard)
  async getQrCode(
    @Param('participantId', ParseUUIDPipe) participantId: string,
    @Res() res: Response,
  ): Promise<void> {
    try {
      // Cek participant
      let participant;
      try {
        participant = await this.participantService.getParticipantRaw(participantId);
      } catch (e) {
        res.status(404).send('Participant not found');
        return;
      }
      // Ambil QR code
      const fileBuffer = await this.participantService.getQrCode(participantId);
      let sanitizedNama = 'Participant';
      if (participant && participant.name) {
        sanitizedNama = participant.name.trim().replace(/\s+/g, '_').replace(/[^a-zA-Z0-9_-]/g, '');
      }
      const filename = `QRCode_${sanitizedNama}_${participantId}.png`;
      const encodedFilename = encodeURIComponent(filename);
      const disposition = `attachment; filename="${filename}"; filename*=UTF-8''${encodedFilename}`;
      if (fileBuffer) {
        res.setHeader('Content-Type', 'image/png');
        res.setHeader('Content-Disposition', disposition);
        res.send(fileBuffer);
      } else {
        res.status(404).send('QR Code not found');
      }
    } catch (error) {
      if (error.status === 404) {
        res.status(404).send(error.message || 'Participant not found');
      } else {
        res.status(500).send(error.message || 'Internal Server Error');
      }
    }
  }

  @Get('/:participantId')
  @HttpCode(200)
  @Roles('super admin', 'supervisor', 'lcu', 'user')
  @UseGuards(AuthGuard, RoleGuard)
  async get(
    @Param('participantId', ParseUUIDPipe) participantId: string,
    @User() user: CurrentUserRequest,
  ): Promise<WebResponse<ParticipantResponse>> {
    const result = await this.participantService.getParticipant(
      participantId,
      user,
    );
    return buildResponse(HttpStatus.OK, result);
  }

  @Get('/:participantId/id-card')
  @Roles('super admin', 'lcu', 'supervisor')
  @UseGuards(AuthGuard, RoleGuard)
  @HttpCode(200)
  async getIdCard(
    @Param('participantId', ParseUUIDPipe) participantId: string,
  ): Promise<string> {
    try {
      return await this.participantService.getIdCard(participantId);
    } catch (error) {
      throw new HttpException(error.message, error.status || 500);
    }
  }

  @Get('/:participantId/id-card/download')
  @Roles('super admin', 'lcu')
  @UseGuards(AuthGuard, RoleGuard)
  @HttpCode(200)
  async downloadIdCard(
>>>>>>> 9bed29a0
    @Param('participantId', ParseUUIDPipe) participantId: string,
    @Res() res: Response,
  ): Promise<void> {
    try {
<<<<<<< HEAD
      // Cek participant
      let participant;
      try {
        participant = await this.participantService.getParticipantRaw(participantId);
      } catch (e) {
        res.status(404).send('Participant not found');
        return;
      }
      // Ambil QR code
      const fileBuffer = await this.participantService.getQrCode(participantId);
      let sanitizedNama = 'Participant';
      if (participant && participant.name) {
        sanitizedNama = participant.name.trim().replace(/\s+/g, '_').replace(/[^a-zA-Z0-9_-]/g, '');
      }
      const filename = `QRCode_${sanitizedNama}_${participantId}.png`;
      const encodedFilename = encodeURIComponent(filename);
      const disposition = `attachment; filename="${filename}"; filename*=UTF-8''${encodedFilename}`;
      if (fileBuffer) {
        res.setHeader('Content-Type', 'image/png');
        res.setHeader('Content-Disposition', disposition);
        res.send(fileBuffer);
      } else {
        res.status(404).send('QR Code not found');
      }
    } catch (error) {
      if (error.status === 404) {
        res.status(404).send(error.message || 'Participant not found');
      } else {
        res.status(500).send(error.message || 'Internal Server Error');
      }
    }
  }

  @Get('/:participantId')
  @HttpCode(200)
  @Roles('super admin', 'supervisor', 'lcu', 'user')
  @UseGuards(AuthGuard, RoleGuard)
  async get(
    @Param('participantId', ParseUUIDPipe) participantId: string,
    @User() user: CurrentUserRequest,
  ): Promise<WebResponse<ParticipantResponse>> {
    const result = await this.participantService.getParticipant(
      participantId,
      user,
    );
    return buildResponse(HttpStatus.OK, result);
  }

  @Get('/:participantId/id-card')
  @Roles('super admin', 'lcu', 'supervisor')
  @UseGuards(AuthGuard, RoleGuard)
  @HttpCode(200)
  async getIdCard(
    @Param('participantId', ParseUUIDPipe) participantId: string,
  ): Promise<string> {
    try {
      return await this.participantService.getIdCard(participantId);
=======
      this.logger?.log?.(`Request download ID Card untuk participant: ${participantId}`);
      const { pdfBuffer, participantName } = await this.participantService.downloadIdCard(participantId);
      const sanitizedName = participantName
        .trim()
        .replace(/\s+/g, '_')
        .replace(/[^a-zA-Z0-9_-]/g, '');
      const filename = `ID_Card_${sanitizedName}_${participantId}.pdf`;

      console.log(`Generated filename: ${filename}`);
      const encodedFilename = encodeURIComponent(filename);
      const disposition = `attachment; filename="${filename}"; filename*=UTF-8''${encodedFilename}`;

      // Set header secara langsung pada respons
      res.set({
        'Content-Type': 'application/pdf',
        'Content-Disposition': disposition,
        'X-Participant-Name': sanitizedName,
      });

      console.log(`Sending X-Participant-Name: ${sanitizedName}`);
      // Kirim buffer langsung ke client
      res.send(pdfBuffer);
      this.logger?.log?.(`Berhasil mengirim ID Card participant: ${participantId}`);
    } catch (error) {
      throw new HttpException(error.message, error.status || 500);
    }
  }

  @Get('/:participantId/download-document')
  @Roles('super admin')
  @UseGuards(AuthGuard, RoleGuard)
  @HttpCode(200)
  async downloadDocument(
    @Param('participantId', ParseUUIDPipe) participantId: string,
  ): Promise<StreamableFile> {
    try {
      this.logger?.log?.(`Request download Document untuk participant: ${participantId}`);
      const { pdfBuffer, participantName } = await this.participantService.downloadDocument(participantId);
      const sanitizedName = participantName
        .trim()
        .replace(/\s+/g, '_')
        .replace(/[^a-zA-Z0-9_-]/g, '');
      const filename = `Document_${sanitizedName}_${participantId}.pdf`;

      return new StreamableFile(pdfBuffer, {
        type: 'application/pdf',
        disposition: `attachment; filename="${filename}"`,
      });
>>>>>>> 9bed29a0
    } catch (error) {
      throw new HttpException(error.message, error.status || 500);
    }
  }
<<<<<<< HEAD

  @Get('/:participantId/id-card/download')
  @Roles('super admin', 'lcu')
  @UseGuards(AuthGuard, RoleGuard)
  @HttpCode(200)
  async downloadIdCard(
    @Param('participantId', ParseUUIDPipe) participantId: string,
    @Res() res: Response,
  ): Promise<void> {
    try {
      const { pdfBuffer, participantName } = await this.participantService.downloadIdCard(participantId);
      const sanitizedName = participantName
        .trim()
        .replace(/\s+/g, '_')
        .replace(/[^a-zA-Z0-9_-]/g, '');
      const filename = `ID_Card_${sanitizedName}_${participantId}.pdf`;

      console.log(`Generated filename: ${filename}`);
      const encodedFilename = encodeURIComponent(filename);
      const disposition = `attachment; filename="${filename}"; filename*=UTF-8''${encodedFilename}`;

      // Set header secara langsung pada respons
      res.set({
        'Content-Type': 'application/pdf',
        'Content-Disposition': disposition,
        'X-Participant-Name': sanitizedName,
      });

      console.log(`Sending X-Participant-Name: ${sanitizedName}`);
      // Kirim buffer langsung ke client
      res.send(pdfBuffer);
    } catch (error) {
      throw new HttpException(error.message, error.status || 500);
    }
  }

  @Get('/:participantId/download-document')
  @Roles('super admin')
  @UseGuards(AuthGuard, RoleGuard)
  @HttpCode(200)
  async downloadDocument(
    @Param('participantId', ParseUUIDPipe) participantId: string,
  ): Promise<StreamableFile> {
    try {
      const { pdfBuffer, participantName } = await this.participantService.downloadDocument(participantId);
      const sanitizedName = participantName
        .trim()
        .replace(/\s+/g, '_')
        .replace(/[^a-zA-Z0-9_-]/g, '');
      const filename = `Document_${sanitizedName}_${participantId}.pdf`;

      return new StreamableFile(pdfBuffer, {
        type: 'application/pdf',
        disposition: `attachment; filename="${filename}"`,
      });
    } catch (error) {
      throw new HttpException(error.message, error.status || 500);
    }
  }

  @Get('/:participantId/download-all')
  @Roles('super admin', 'lcu')
  @UseGuards(AuthGuard, RoleGuard)
  @HttpCode(200)
  async downloadAllFiles(
    @Param('participantId', ParseUUIDPipe) participantId: string,
    @Res() res: Response,
  ): Promise<void> {
    return this.participantService.downloadAllFilesAsZip(participantId, res);
  }

  @Delete('/:participantId')
  @HttpCode(200)
  @Roles('super admin', 'lcu')
  @UseGuards(AuthGuard, RoleGuard)
  async delete(
    @Param('participantId', ParseUUIDPipe) participantId: string,
    @User() user: CurrentUserRequest,
  ): Promise<WebResponse<string>> {
    const result = await this.participantService.deleteParticipant(
      participantId,
      user,
    );
    return buildResponse(HttpStatus.OK, result);
  }

=======

  @Get('/:participantId/download-all')
  @Roles('super admin', 'lcu')
  @UseGuards(AuthGuard, RoleGuard)
  @HttpCode(200)
  async downloadAllFiles(
    @Param('participantId', ParseUUIDPipe) participantId: string,
    @Res() res: Response,
  ): Promise<void> {
    try {
      this.logger?.log?.(`Request download all files untuk participant: ${participantId}`);
      return this.participantService.downloadAllFilesAsZip(participantId, res);
    } catch (error: any) {
      this.logger?.error?.(`Gagal mengirim all files participant: ${participantId} | ${error.message}`);
      throw new HttpException(error.message || 'Internal Server Error', error.status || 500);
    }
  }

  @Delete('/:participantId')
  @HttpCode(200)
  @Roles('super admin', 'lcu')
  @UseGuards(AuthGuard, RoleGuard)
  async delete(
    @Param('participantId', ParseUUIDPipe) participantId: string,
    @User() user: CurrentUserRequest,
  ): Promise<WebResponse<string>> {
    try {
      this.logger?.log?.(`Request delete participant: ${participantId}`);
      const result = await this.participantService.deleteParticipant(
        participantId,
        user,
      );
      return buildResponse(HttpStatus.OK, result);
    } catch (error: any) {
      this.logger?.error?.(`Gagal delete participant: ${participantId} | ${error.message}`);
      throw new HttpException(error.message || 'Internal Server Error', error.status || 500);
    }
  }

>>>>>>> 9bed29a0
  @Get('/list/result')
  @Roles('super admin', 'supervisor', 'lcu')
  @UseGuards(AuthGuard, RoleGuard)
  async list(
    @User() user: CurrentUserRequest,
    @Query('q') q?: string,
<<<<<<< HEAD
    @Query(
      'page',
      new ParseIntPipe({
        optional: true,
        exceptionFactory: () =>
          new HttpException('Page must be a positive number', 400),
      }),
    )
    page?: number,
    @Query(
      'size',
      new ParseIntPipe({
        optional: true,
        exceptionFactory: () =>
          new HttpException('Size must be a positive number', 400),
      }),
    )
    size?: number,
=======
    @Query('page', new ParseIntPipe({ optional: true })) page?: number,
    @Query('size', new ParseIntPipe({ optional: true })) size?: number,
    @Query('sort_by') sortBy?: string,
    @Query('sort_order') sortOrder?: 'asc' | 'desc',
>>>>>>> 9bed29a0
  ): Promise<WebResponse<ParticipantResponse[]>> {
    const query: ListRequest = {
      searchQuery: q,
      page: page || 1,
      size: size || 10,
<<<<<<< HEAD
=======
      sortBy: sortBy || 'idNumber',
      sortOrder: sortOrder || 'asc',
>>>>>>> 9bed29a0
    };
    const result = await this.participantService.listParticipants(query, user);
    return buildResponse(
      HttpStatus.OK,
      result.data,
      null,
      result.actions,
      result.paging,
    );
  }
}<|MERGE_RESOLUTION|>--- conflicted
+++ resolved
@@ -34,28 +34,17 @@
 import { User } from 'src/shared/decorator/user.decorator';
 import { Response } from 'express';
 import { CoreHelper } from 'src/common/helpers/core.helper';
-<<<<<<< HEAD
+import { Logger } from '@nestjs/common';
 
 @Controller('/participants')
 export class ParticipantController {
+  private readonly logger = new Logger(ParticipantController.name);
+
   constructor(
     private readonly participantService: ParticipantService,
     private readonly coreHelper: CoreHelper,
   ) {}
 
-=======
-import { Logger } from '@nestjs/common';
-
-@Controller('/participants')
-export class ParticipantController {
-  private readonly logger = new Logger(ParticipantController.name);
-
-  constructor(
-    private readonly participantService: ParticipantService,
-    private readonly coreHelper: CoreHelper,
-  ) {}
-
->>>>>>> 9bed29a0
   @Post()
   @HttpCode(200)
   @Roles('super admin', 'supervisor', 'lcu')
@@ -163,7 +152,6 @@
       suratSehatButaWarna: 'Surat Sehat Buta Warna',
       suratBebasNarkoba: 'Surat Bebas Narkoba',
     };
-<<<<<<< HEAD
 
     const fileKeys = Object.keys(files);
     fileKeys.forEach((field) => {
@@ -206,49 +194,6 @@
   @Roles('super admin', 'supervisor', 'lcu', 'user')
   @UseGuards(AuthGuard, RoleGuard)
   async getSimA(
-=======
-
-    const fileKeys = Object.keys(files);
-    fileKeys.forEach((field) => {
-      if (files[field] && files[field][0].size > maxSize) {
-        const fieldName = fileNames[field] || field;
-        throw new HttpException(
-          `File ${fieldName} melebihi ukuran maksimum 2MB.`,
-          400,
-        );
-      }
-    });
-
-    const participantData = {
-      ...req,
-      dateOfBirth: req.dateOfBirth ? new Date(req.dateOfBirth) : undefined,
-      tglKeluarSuratSehatButaWarna: req.tglKeluarSuratSehatButaWarna
-        ? new Date(req.tglKeluarSuratSehatButaWarna)
-        : undefined,
-      tglKeluarSuratBebasNarkoba: req.tglKeluarSuratBebasNarkoba
-        ? new Date(req.tglKeluarSuratBebasNarkoba)
-        : undefined,
-      simA: files?.simA?.[0]?.buffer || undefined,
-      simB: files?.simB?.[0]?.buffer || undefined,
-      ktp: files?.ktp?.[0]?.buffer || undefined,
-      foto: files?.foto?.[0]?.buffer || undefined,
-      suratSehatButaWarna: files?.suratSehatButaWarna?.[0]?.buffer || undefined,
-      suratBebasNarkoba: files?.suratBebasNarkoba?.[0]?.buffer || undefined,
-    };
-
-    const result = await this.participantService.updateParticipant(
-      participantId,
-      participantData,
-      user,
-    );
-    return buildResponse(HttpStatus.OK, result);
-  }
-
-  @Get('/:participantId/sim-a')
-  @HttpCode(200)
-  @Roles('super admin', 'supervisor', 'lcu', 'user')
-  @UseGuards(AuthGuard, RoleGuard)
-  async getSimA(
     @Param('participantId', ParseUUIDPipe) participantId: string,
     @User() user: CurrentUserRequest,
     @Res() res: Response,
@@ -321,32 +266,10 @@
   @Roles('super admin', 'supervisor', 'lcu', 'user')
   @UseGuards(AuthGuard, RoleGuard)
   async getFoto(
->>>>>>> 9bed29a0
-    @Param('participantId', ParseUUIDPipe) participantId: string,
-    @User() user: CurrentUserRequest,
-    @Res() res: Response,
-  ): Promise<void> {
-<<<<<<< HEAD
-    const fileBuffer = await this.participantService.streamFile(
-      participantId,
-      'simA',
-      user,
-    );
-    if (fileBuffer) {
-      const mediaType = this.coreHelper.getMediaType(fileBuffer);
-      res.setHeader('Content-Type', mediaType || 'application/octet-stream');
-      res.send(fileBuffer);
-    } else {
-      res.status(404).send('SIM A not found');
-    }
-  }
-
-  @Get('/:participantId/sim-b')
-  @HttpCode(200)
-  @Roles('super admin', 'supervisor', 'lcu', 'user')
-  @UseGuards(AuthGuard, RoleGuard)
-  async getSimB(
-=======
+    @Param('participantId', ParseUUIDPipe) participantId: string,
+    @User() user: CurrentUserRequest,
+    @Res() res: Response,
+  ): Promise<void> {
     try {
       this.logger?.log?.(`Request download foto untuk participant: ${participantId}`);
       const fileBuffer = await this.participantService.streamFile(
@@ -379,32 +302,10 @@
   @Roles('super admin', 'supervisor', 'lcu', 'user')
   @UseGuards(AuthGuard, RoleGuard)
   async getKTP(
->>>>>>> 9bed29a0
-    @Param('participantId', ParseUUIDPipe) participantId: string,
-    @User() user: CurrentUserRequest,
-    @Res() res: Response,
-  ): Promise<void> {
-<<<<<<< HEAD
-    const fileBuffer = await this.participantService.streamFile(
-      participantId,
-      'simB',
-      user,
-    );
-    if (fileBuffer) {
-      const mediaType = this.coreHelper.getMediaType(fileBuffer);
-      res.setHeader('Content-Type', mediaType || 'application/octet-stream');
-      res.send(fileBuffer);
-    } else {
-      res.status(404).send('SIM B not found');
-    }
-  }
-
-  @Get('/:participantId/foto')
-  @HttpCode(200)
-  @Roles('super admin', 'supervisor', 'lcu', 'user')
-  @UseGuards(AuthGuard, RoleGuard)
-  async getFoto(
-=======
+    @Param('participantId', ParseUUIDPipe) participantId: string,
+    @User() user: CurrentUserRequest,
+    @Res() res: Response,
+  ): Promise<void> {
     try {
       this.logger?.log?.(`Request download KTP untuk participant: ${participantId}`);
       const fileBuffer = await this.participantService.streamFile(
@@ -437,32 +338,10 @@
   @Roles('super admin', 'supervisor', 'lcu', 'user')
   @UseGuards(AuthGuard, RoleGuard)
   async getSuratSehat(
->>>>>>> 9bed29a0
-    @Param('participantId', ParseUUIDPipe) participantId: string,
-    @User() user: CurrentUserRequest,
-    @Res() res: Response,
-  ): Promise<void> {
-<<<<<<< HEAD
-    const fileBuffer = await this.participantService.streamFile(
-      participantId,
-      'foto',
-      user,
-    );
-    if (fileBuffer) {
-      const mediaType = this.coreHelper.getMediaType(fileBuffer);
-      res.setHeader('Content-Type', mediaType || 'application/octet-stream');
-      res.send(fileBuffer);
-    } else {
-      res.status(404).send('Foto not found');
-    }
-  }
-
-  @Get('/:participantId/ktp')
-  @HttpCode(200)
-  @Roles('super admin', 'supervisor', 'lcu', 'user')
-  @UseGuards(AuthGuard, RoleGuard)
-  async getKTP(
-=======
+    @Param('participantId', ParseUUIDPipe) participantId: string,
+    @User() user: CurrentUserRequest,
+    @Res() res: Response,
+  ): Promise<void> {
     try {
       this.logger?.log?.(`Request download Surat Sehat Buta Warna untuk participant: ${participantId}`);
       const fileBuffer = await this.participantService.streamFile(
@@ -495,78 +374,10 @@
   @Roles('super admin', 'supervisor', 'lcu', 'user')
   @UseGuards(AuthGuard, RoleGuard)
   async getSuratKetBebasNarkoba(
->>>>>>> 9bed29a0
-    @Param('participantId', ParseUUIDPipe) participantId: string,
-    @User() user: CurrentUserRequest,
-    @Res() res: Response,
-  ): Promise<void> {
-<<<<<<< HEAD
-    const fileBuffer = await this.participantService.streamFile(
-      participantId,
-      'ktp',
-      user,
-    );
-    if (fileBuffer) {
-      const mediaType = this.coreHelper.getMediaType(fileBuffer);
-      res.setHeader('Content-Type', mediaType || 'application/octet-stream');
-      res.send(fileBuffer);
-    } else {
-      res.status(404).send('KTP not found');
-    }
-  }
-
-  @Get('/:participantId/surat-sehat-buta-warna')
-  @HttpCode(200)
-  @Roles('super admin', 'supervisor', 'lcu', 'user')
-  @UseGuards(AuthGuard, RoleGuard)
-  async getSuratSehat(
-    @Param('participantId', ParseUUIDPipe) participantId: string,
-    @User() user: CurrentUserRequest,
-    @Res() res: Response,
-  ): Promise<void> {
-    const fileBuffer = await this.participantService.streamFile(
-      participantId,
-      'suratSehatButaWarna',
-      user,
-    );
-    if (fileBuffer) {
-      const mediaType = this.coreHelper.getMediaType(fileBuffer);
-      res.setHeader('Content-Type', mediaType || 'application/octet-stream');
-      res.send(fileBuffer);
-    } else {
-      res.status(404).send('Surat Sehat Buta Warna not found');
-    }
-  }
-
-  @Get('/:participantId/surat-bebas-narkoba')
-  @HttpCode(200)
-  @Roles('super admin', 'supervisor', 'lcu', 'user')
-  @UseGuards(AuthGuard, RoleGuard)
-  async getSuratKetBebasNarkoba(
-    @Param('participantId', ParseUUIDPipe) participantId: string,
-    @User() user: CurrentUserRequest,
-    @Res() res: Response,
-  ): Promise<void> {
-    const fileBuffer = await this.participantService.streamFile(
-      participantId,
-      'suratBebasNarkoba',
-      user,
-    );
-    if (fileBuffer) {
-      const mediaType = this.coreHelper.getMediaType(fileBuffer);
-      res.setHeader('Content-Type', mediaType || 'application/octet-stream');
-      res.send(fileBuffer);
-    } else {
-      res.status(404).send('Surat Bebas Narkoba not found');
-    }
-  }
-
-  @Get('/:participantId/qr-code')
-  @HttpCode(200)
-  @Roles('super admin', 'supervisor', 'lcu', 'user')
-  @UseGuards(AuthGuard, RoleGuard)
-  async getQrCode(
-=======
+    @Param('participantId', ParseUUIDPipe) participantId: string,
+    @User() user: CurrentUserRequest,
+    @Res() res: Response,
+  ): Promise<void> {
     try {
       this.logger?.log?.(`Request download Surat Bebas Narkoba untuk participant: ${participantId}`);
       const fileBuffer = await this.participantService.streamFile(
@@ -670,70 +481,10 @@
   @UseGuards(AuthGuard, RoleGuard)
   @HttpCode(200)
   async downloadIdCard(
->>>>>>> 9bed29a0
-    @Param('participantId', ParseUUIDPipe) participantId: string,
-    @Res() res: Response,
-  ): Promise<void> {
-    try {
-<<<<<<< HEAD
-      // Cek participant
-      let participant;
-      try {
-        participant = await this.participantService.getParticipantRaw(participantId);
-      } catch (e) {
-        res.status(404).send('Participant not found');
-        return;
-      }
-      // Ambil QR code
-      const fileBuffer = await this.participantService.getQrCode(participantId);
-      let sanitizedNama = 'Participant';
-      if (participant && participant.name) {
-        sanitizedNama = participant.name.trim().replace(/\s+/g, '_').replace(/[^a-zA-Z0-9_-]/g, '');
-      }
-      const filename = `QRCode_${sanitizedNama}_${participantId}.png`;
-      const encodedFilename = encodeURIComponent(filename);
-      const disposition = `attachment; filename="${filename}"; filename*=UTF-8''${encodedFilename}`;
-      if (fileBuffer) {
-        res.setHeader('Content-Type', 'image/png');
-        res.setHeader('Content-Disposition', disposition);
-        res.send(fileBuffer);
-      } else {
-        res.status(404).send('QR Code not found');
-      }
-    } catch (error) {
-      if (error.status === 404) {
-        res.status(404).send(error.message || 'Participant not found');
-      } else {
-        res.status(500).send(error.message || 'Internal Server Error');
-      }
-    }
-  }
-
-  @Get('/:participantId')
-  @HttpCode(200)
-  @Roles('super admin', 'supervisor', 'lcu', 'user')
-  @UseGuards(AuthGuard, RoleGuard)
-  async get(
-    @Param('participantId', ParseUUIDPipe) participantId: string,
-    @User() user: CurrentUserRequest,
-  ): Promise<WebResponse<ParticipantResponse>> {
-    const result = await this.participantService.getParticipant(
-      participantId,
-      user,
-    );
-    return buildResponse(HttpStatus.OK, result);
-  }
-
-  @Get('/:participantId/id-card')
-  @Roles('super admin', 'lcu', 'supervisor')
-  @UseGuards(AuthGuard, RoleGuard)
-  @HttpCode(200)
-  async getIdCard(
-    @Param('participantId', ParseUUIDPipe) participantId: string,
-  ): Promise<string> {
-    try {
-      return await this.participantService.getIdCard(participantId);
-=======
+    @Param('participantId', ParseUUIDPipe) participantId: string,
+    @Res() res: Response,
+  ): Promise<void> {
+    try {
       this.logger?.log?.(`Request download ID Card untuk participant: ${participantId}`);
       const { pdfBuffer, participantName } = await this.participantService.downloadIdCard(participantId);
       const sanitizedName = participantName
@@ -782,99 +533,10 @@
         type: 'application/pdf',
         disposition: `attachment; filename="${filename}"`,
       });
->>>>>>> 9bed29a0
     } catch (error) {
       throw new HttpException(error.message, error.status || 500);
     }
   }
-<<<<<<< HEAD
-
-  @Get('/:participantId/id-card/download')
-  @Roles('super admin', 'lcu')
-  @UseGuards(AuthGuard, RoleGuard)
-  @HttpCode(200)
-  async downloadIdCard(
-    @Param('participantId', ParseUUIDPipe) participantId: string,
-    @Res() res: Response,
-  ): Promise<void> {
-    try {
-      const { pdfBuffer, participantName } = await this.participantService.downloadIdCard(participantId);
-      const sanitizedName = participantName
-        .trim()
-        .replace(/\s+/g, '_')
-        .replace(/[^a-zA-Z0-9_-]/g, '');
-      const filename = `ID_Card_${sanitizedName}_${participantId}.pdf`;
-
-      console.log(`Generated filename: ${filename}`);
-      const encodedFilename = encodeURIComponent(filename);
-      const disposition = `attachment; filename="${filename}"; filename*=UTF-8''${encodedFilename}`;
-
-      // Set header secara langsung pada respons
-      res.set({
-        'Content-Type': 'application/pdf',
-        'Content-Disposition': disposition,
-        'X-Participant-Name': sanitizedName,
-      });
-
-      console.log(`Sending X-Participant-Name: ${sanitizedName}`);
-      // Kirim buffer langsung ke client
-      res.send(pdfBuffer);
-    } catch (error) {
-      throw new HttpException(error.message, error.status || 500);
-    }
-  }
-
-  @Get('/:participantId/download-document')
-  @Roles('super admin')
-  @UseGuards(AuthGuard, RoleGuard)
-  @HttpCode(200)
-  async downloadDocument(
-    @Param('participantId', ParseUUIDPipe) participantId: string,
-  ): Promise<StreamableFile> {
-    try {
-      const { pdfBuffer, participantName } = await this.participantService.downloadDocument(participantId);
-      const sanitizedName = participantName
-        .trim()
-        .replace(/\s+/g, '_')
-        .replace(/[^a-zA-Z0-9_-]/g, '');
-      const filename = `Document_${sanitizedName}_${participantId}.pdf`;
-
-      return new StreamableFile(pdfBuffer, {
-        type: 'application/pdf',
-        disposition: `attachment; filename="${filename}"`,
-      });
-    } catch (error) {
-      throw new HttpException(error.message, error.status || 500);
-    }
-  }
-
-  @Get('/:participantId/download-all')
-  @Roles('super admin', 'lcu')
-  @UseGuards(AuthGuard, RoleGuard)
-  @HttpCode(200)
-  async downloadAllFiles(
-    @Param('participantId', ParseUUIDPipe) participantId: string,
-    @Res() res: Response,
-  ): Promise<void> {
-    return this.participantService.downloadAllFilesAsZip(participantId, res);
-  }
-
-  @Delete('/:participantId')
-  @HttpCode(200)
-  @Roles('super admin', 'lcu')
-  @UseGuards(AuthGuard, RoleGuard)
-  async delete(
-    @Param('participantId', ParseUUIDPipe) participantId: string,
-    @User() user: CurrentUserRequest,
-  ): Promise<WebResponse<string>> {
-    const result = await this.participantService.deleteParticipant(
-      participantId,
-      user,
-    );
-    return buildResponse(HttpStatus.OK, result);
-  }
-
-=======
 
   @Get('/:participantId/download-all')
   @Roles('super admin', 'lcu')
@@ -914,48 +576,23 @@
     }
   }
 
->>>>>>> 9bed29a0
   @Get('/list/result')
   @Roles('super admin', 'supervisor', 'lcu')
   @UseGuards(AuthGuard, RoleGuard)
   async list(
     @User() user: CurrentUserRequest,
     @Query('q') q?: string,
-<<<<<<< HEAD
-    @Query(
-      'page',
-      new ParseIntPipe({
-        optional: true,
-        exceptionFactory: () =>
-          new HttpException('Page must be a positive number', 400),
-      }),
-    )
-    page?: number,
-    @Query(
-      'size',
-      new ParseIntPipe({
-        optional: true,
-        exceptionFactory: () =>
-          new HttpException('Size must be a positive number', 400),
-      }),
-    )
-    size?: number,
-=======
     @Query('page', new ParseIntPipe({ optional: true })) page?: number,
     @Query('size', new ParseIntPipe({ optional: true })) size?: number,
     @Query('sort_by') sortBy?: string,
     @Query('sort_order') sortOrder?: 'asc' | 'desc',
->>>>>>> 9bed29a0
   ): Promise<WebResponse<ParticipantResponse[]>> {
     const query: ListRequest = {
       searchQuery: q,
       page: page || 1,
       size: size || 10,
-<<<<<<< HEAD
-=======
       sortBy: sortBy || 'idNumber',
       sortOrder: sortOrder || 'asc',
->>>>>>> 9bed29a0
     };
     const result = await this.participantService.listParticipants(query, user);
     return buildResponse(
