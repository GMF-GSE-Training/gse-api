import { HttpException, Injectable, Logger } from "@nestjs/common";
import { PrismaService } from "../common/service/prisma.service";
import { CreateParticipantRequest, ParticipantResponse, UpdateParticipantRequest } from "../model/participant.model";
import { ValidationService } from "../common/service/validation.service";
import { ParticipantValidation } from "./participant.validation";
import * as puppeteer from 'puppeteer';
import { CurrentUserRequest } from "src/model/auth.model";
import { Participant } from "@prisma/client";
import { ActionAccessRights, ListRequest, Paging } from "src/model/web.model";
import { ConfigService } from "@nestjs/config";
import { CoreHelper } from "src/common/helpers/core.helper";
import { PDFDocument, PDFImage } from "pdf-lib";
import { join } from "path";
import * as ejs from 'ejs';
import { UrlHelper } from '../common/helpers/url.helper';
<<<<<<< HEAD
import { QrCodeService } from "src/qrcode/qrcode.service";
=======
import { QrCodeService } from "../qrcode/qrcode.service";
>>>>>>> 9bed29a0
import * as fs from 'fs';
import { getFileBufferFromMinio } from '../common/helpers/minio.helper';
import { FileUploadService } from '../file-upload/file-upload.service';
import * as archiver from 'archiver';
<<<<<<< HEAD
=======
import { naturalSort } from '../common/helpers/natural-sort';
>>>>>>> 9bed29a0

@Injectable()
export class ParticipantService {
    private readonly logger = new Logger(ParticipantService.name);
    constructor(
        private readonly prismaService: PrismaService,
        private readonly validationService: ValidationService,
        private readonly configService: ConfigService,
        private readonly coreHelper: CoreHelper,
        private readonly urlHelper: UrlHelper,
        private readonly qrCodeService: QrCodeService,
        private readonly fileUploadService: FileUploadService,
    ) {}

    async uploadParticipantFile(buffer: Buffer): Promise<void> {
        const mediaType = this.coreHelper.getMediaType(buffer);
        this.logger.log(`File type detected: ${mediaType}`);
    }

    async createParticipant(data: CreateParticipantRequest, user: CurrentUserRequest): Promise<ParticipantResponse> {
        for (const key in data) {
            if (data.hasOwnProperty(key)) {
                data[key] = this.coreHelper.transformEmptyToNull(data[key]);
            }
        }
    
        const createRequest = this.validationService.validate(ParticipantValidation.CREATE, data);
    
        const userRole = user.role.name.toLowerCase();
    
        if(userRole === 'lcu') {
            if(!createRequest.dinas) {
                throw new HttpException('Dinas tidak boleh kosong', 400);
            } else if(user.dinas != createRequest.dinas) {
                throw new HttpException('LCU hanya bisa menambahkan pengguna dengan role user dengan dinas yang sama', 400);
            }
        }
    
        if(createRequest.nik) {
            await this.coreHelper.ensureUniqueFields('participant', [
                { field: 'nik', value: createRequest.nik, message: 'NIK sudah ada di data peserta' }
            ]);
        }
    
        await this.coreHelper.ensureUniqueFields('participant', [
            { field: 'idNumber', value: createRequest.idNumber, message: 'No Pegawai sudah ada di data peserta' },
            { field: 'email', value: createRequest.email, message: 'Email sudah ada di data peserta' }
        ]);
    
        if(createRequest.company) {
            createRequest.gmfNonGmf = createRequest.company.toLowerCase().includes('gmf') ? 'GMF' : 'Non GMF';
        }
    
        createRequest.dinas ? createRequest.dinas.toUpperCase() : createRequest.dinas;
        createRequest.bidang ? createRequest.bidang.toUpperCase() : createRequest.bidang;

        // PATCH: Upload file jika buffer ada, assign path
        const fileFields = [
            { key: 'simA', fileNameKey: 'simAFileName', pathKey: 'simAPath' },
            { key: 'simB', fileNameKey: 'simBFileName', pathKey: 'simBPath' },
            { key: 'ktp', fileNameKey: 'ktpFileName', pathKey: 'ktpPath' },
            { key: 'foto', fileNameKey: 'fotoFileName', pathKey: 'fotoPath' },
            { key: 'suratSehatButaWarna', fileNameKey: 'suratSehatButaWarnaFileName', pathKey: 'suratSehatButaWarnaPath' },
            { key: 'suratBebasNarkoba', fileNameKey: 'suratBebasNarkobaFileName', pathKey: 'suratBebasNarkobaPath' },
        ];
        for (const field of fileFields) {
            if (createRequest[field.key]) {
                try {
                    this.logger.log(`Uploading file ${field.key} for participant...`);
                    const fileObj = {
                        buffer: createRequest[field.key],
                        originalname: createRequest[field.fileNameKey] || `${field.key}.png`,
                        mimetype: 'application/octet-stream', // Default, bisa diimprove jika ada info
                        size: createRequest[field.key].length,
                    };
                    // Simulasi Express.Multer.File
                    const path = await this.fileUploadService.uploadFile(fileObj as any, fileObj.originalname);
                    createRequest[field.pathKey] = path;
                    this.logger.log(`File ${field.key} uploaded, path: ${path}`);
                } catch (err) {
                    this.logger.error(`Gagal upload file ${field.key}: ${err.message}`);
                    throw new HttpException(`Gagal upload file ${field.key}: ${err.message}`, 500);
                }
            }
        }

        const participant = await this.prismaService.participant.create({
            data: {
                idNumber: createRequest.idNumber,
                name: createRequest.name,
                nik: createRequest.nik,
                dinas: createRequest.dinas,
                bidang: createRequest.bidang,
                company: createRequest.company,
                email: createRequest.email,
                phoneNumber: createRequest.phoneNumber,
                nationality: createRequest.nationality,
                placeOfBirth: createRequest.placeOfBirth,
                dateOfBirth: createRequest.dateOfBirth,
                simAPath: createRequest.simAPath,
                simAFileName: createRequest.simAFileName,
                simBPath: createRequest.simBPath,
                simBFileName: createRequest.simBFileName,
                ktpPath: createRequest.ktpPath,
                ktpFileName: createRequest.ktpFileName,
                fotoPath: createRequest.fotoPath,
                fotoFileName: createRequest.fotoFileName,
                suratSehatButaWarnaPath: createRequest.suratSehatButaWarnaPath,
                suratSehatButaWarnaFileName: createRequest.suratSehatButaWarnaFileName,
                tglKeluarSuratSehatButaWarna: createRequest.tglKeluarSuratSehatButaWarna,
                suratBebasNarkobaPath: createRequest.suratBebasNarkobaPath,
                suratBebasNarkobaFileName: createRequest.suratBebasNarkobaFileName,
                tglKeluarSuratBebasNarkoba: createRequest.tglKeluarSuratBebasNarkoba,
                gmfNonGmf: createRequest.gmfNonGmf,
            },
        });
    
        // Hasilkan QR code perdana menggunakan service baru
        await this.qrCodeService.getOrRegenerateQrCodeForParticipant(participant.id);
    
        const result = await this.findOneParticipant(participant.id);
        return this.toParticipantResponse(result);
    }

    async getQrCode(participantId: string): Promise<Buffer> {
        return this.qrCodeService.getOrRegenerateQrCodeForParticipant(
          participantId,
        );
    }

    async streamFile(participantId: string, fileName: string, user: CurrentUserRequest): Promise<Buffer> {
        const participant = await this.findOneParticipant(participantId);
    
        if(!participant) {
            throw new HttpException('Peserta tidak ditemukan', 404);
        }
    
        const userRole = user.role.name.toLowerCase();
    
        if(userRole === 'user') {
            if(participant.nik !== user.nik) {
                throw new HttpException('Akses terlarang, pengguna tidak bisa mengakses data pengguna lain', 403);
            }
        }
    
        if(userRole === 'lcu') {
            this.validateDinasForLcuRequest(participant.dinas, user.dinas);
        }
    
        const pathField = fileName + 'Path';
        if (fileName === 'foto' && !participant.fotoPath) {
            this.logger.debug(`Peserta ${participantId} tidak memiliki foto, menyajikan gambar default.`);
            try {
                const defaultImagePath = join(__dirname, '..', '..', 'public', 'assets', 'images', 'blank-profile-picture.png');
                return fs.readFileSync(defaultImagePath);
            } catch (error) {
                this.logger.error('Gagal membaca file foto default', error.stack);
                throw new HttpException('File default tidak ditemukan', 500);
            }
        }

        // Ambil file dari storage dinamis
<<<<<<< HEAD
        const storageType = process.env.STORAGE_TYPE || 'minio';
        let fileBuffer: Buffer;
        if (storageType === 'supabase') {
          const { buffer } = await this.fileUploadService.downloadFile(participant[pathField]);
          fileBuffer = buffer;
        } else {
          fileBuffer = await getFileBufferFromMinio(participant[pathField]);
=======
        let fileBuffer: Buffer;
        try {
          const { buffer } = await this.fileUploadService.downloadFile(participant[pathField]);
          fileBuffer = buffer;
        } catch (err) {
          if (err.status === 404) {
            throw new HttpException(`File ${fileName} tidak ditemukan untuk peserta ini.`, 404);
          }
          this.logger.error(`Gagal mengambil file ${fileName}: ${err.message}`);
          throw new HttpException(`Gagal mengambil file ${fileName}: ${err.message}`, 500);
>>>>>>> 9bed29a0
        }

        if (!fileBuffer) {
            throw new HttpException(`File ${fileName} tidak ditemukan untuk peserta ini.`, 404);
        }

        return fileBuffer;
    }

    async getParticipant(participantId: string, user: CurrentUserRequest): Promise<ParticipantResponse> {
        const participant = await this.findOneParticipant(participantId);
    
        if(!participant) {
            throw new HttpException('Peserta tidak ditemukan', 404);
        }
    
        const userRole = user.role.name.toLowerCase();
    
        if(userRole === 'lcu') {
            this.validateDinasForLcuRequest(participant.dinas, user.dinas);
        }
    
        return this.toParticipantResponse(participant);
    }

    async downloadIdCard(participantId: string): Promise<{ pdfBuffer: Buffer; participantName: string }> {
        this.logger.debug(`Mengunduh ID Card untuk participant ID: ${participantId}`);

        // Ambil data peserta dan pastikan QR code terbaru
        const qrCodeBuffer = await this.qrCodeService.getOrRegenerateQrCodeForParticipant(participantId);
        const participant = await this.findOneParticipant(participantId);
        
        const requiredFields = {
            foto: participant.fotoPath,
            company: participant.company,
            nationality: participant.nationality,
            qrCode: qrCodeBuffer,
        };
        const missingFields = Object.entries(requiredFields)
            .filter(([_, value]) => !value)
            .map(([key]) => key);

        if (missingFields.length > 0) {
            this.logger.warn(`Data ID Card tidak lengkap: ${missingFields.join(', ')}`);
            throw new HttpException('ID Card tidak bisa diunduh, lengkapi data terlebih dahulu', 400);
        }

        // Konfigurasi URL dan konversi data
        const backendUrl = this.urlHelper.getBaseUrl('backend');
        const gmfLogoUrl = `${backendUrl}/assets/images/Logo_GMF_Aero_Asia.png`;
        // Ambil foto dari storage dinamis
        const storageType = process.env.STORAGE_TYPE || 'minio';
        let photoBuffer: Buffer;
        if (storageType === 'supabase') {
          const { buffer } = await this.fileUploadService.downloadFile(participant.fotoPath);
          photoBuffer = buffer;
        } else {
          photoBuffer = await getFileBufferFromMinio(participant.fotoPath);
        }
        const photoBase64 = photoBuffer.toString('base64');
        const qrCodeBase64 = Buffer.from(qrCodeBuffer).toString('base64');
        const photoType = this.coreHelper.getMediaType(photoBuffer);
        const qrCodeType = this.coreHelper.getMediaType(qrCodeBuffer);

        // Render template EJS
        const templatePath = join(__dirname, '..', 'templates', 'id-card', 'id-card.ejs');
        let idCardHtml: string;
        try {
            idCardHtml = await ejs.renderFile(templatePath, {
                gmfLogoUrl,
                photoBase64,
                qrCodeBase64,
                photoType,
                qrCodeType,
                name: participant.name,
                company: participant.company,
                idNumber: participant.idNumber,
                nationality: participant.nationality,
            });
        } catch (error) {
            this.logger.error('Gagal merender template EJS untuk ID Card', error.stack);
            throw new HttpException('Gagal menghasilkan ID Card', 500);
        }

        // Generate PDF dengan Puppeteer
        try {
            const browser = await puppeteer.launch({
                headless: true, // Kompatibel dengan semua versi
                args: ['--no-sandbox', '--disable-setuid-sandbox'], // Hindari masalah izin
            });
            const page = await browser.newPage();
            await page.setContent(idCardHtml, { waitUntil: 'networkidle0' });
            const pdfBuffer = await page.pdf({ format: 'A4' });
            await browser.close();
            this.logger.debug(`Berhasil menghasilkan PDF ID Card untuk participant ID: ${participantId}`);
            return { pdfBuffer: Buffer.from(pdfBuffer), participantName: participant.name };
        } catch (error) {
            this.logger.error('Gagal menghasilkan PDF ID Card dengan Puppeteer', {
                message: error.message,
                stack: error.stack,
            });
            throw new HttpException('Gagal menghasilkan ID Card PDF', 500);
        }
    }

    async downloadDocument(participantId: string): Promise<{ pdfBuffer: Buffer; participantName: string }> {
        this.logger.debug(`Mengunduh dokumen untuk participant ID: ${participantId}`);

        // Ambil data peserta
        const participant = await this.findOneParticipant(participantId);
        const requiredFields = {
            simA: participant.simAPath,
            ktp: participant.ktpPath,
            suratSehatButaWarna: participant.suratSehatButaWarnaPath,
            suratBebasNarkoba: participant.suratBebasNarkobaPath,
        };
        const missingFields = Object.entries(requiredFields)
            .filter(([_, value]) => !value)
            .map(([key]) => key);

        if (missingFields.length > 0) {
            this.logger.warn(`Dokumen tidak lengkap: ${missingFields.join(', ')}`);
            throw new HttpException('Dokumen belum lengkap, lengkapi data terlebih dahulu', 400);
        }

        // Buat dokumen PDF baru
        const pdfDoc = await PDFDocument.create();

        // Fungsi bantu untuk menambahkan file ke PDF
        const addFileToPdf = async (fileBuffer: Buffer, fileName: string) => {
            const mimeType = this.coreHelper.getMediaType(fileBuffer);
            try {
                if (mimeType === 'application/pdf') {
                    const existingPdf = await PDFDocument.load(fileBuffer);
                    const copiedPages = await pdfDoc.copyPages(existingPdf, existingPdf.getPageIndices());
                    copiedPages.forEach((page) => pdfDoc.addPage(page));
                } else if (mimeType.startsWith('image/')) {
                    const page = pdfDoc.addPage();
                    const { width, height } = page.getSize();
                    let embeddedImage: PDFImage;

                    if (mimeType === 'image/jpeg') {
                        embeddedImage = await pdfDoc.embedJpg(fileBuffer);
                    } else if (mimeType === 'image/png') {
                        embeddedImage = await pdfDoc.embedPng(fileBuffer);
                    } else {
                        this.logger.warn(`Format file '${fileName}' tidak didukung: ${mimeType}`);
                        throw new Error(`Unsupported format`);
                    }

                    const scale = Math.min(width / embeddedImage.width, height / embeddedImage.height);
                    const scaledWidth = embeddedImage.width * scale;
                    const scaledHeight = embeddedImage.height * scale;

                    page.drawImage(embeddedImage, {
                        x: (width - scaledWidth) / 2,
                        y: (height - scaledHeight) / 2,
                        width: scaledWidth,
                        height: scaledHeight,
                    });
                } else {
                    this.logger.warn(`Tipe file '${fileName}' tidak didukung: ${mimeType}`);
                    throw new Error(`Unsupported file type`);
                }
            } catch (error) {
                this.logger.error(`Gagal memproses dokumen '${fileName}'`, error.stack);
                throw new HttpException(`Gagal memproses dokumen ${fileName}`, 500);
            }
        };

        // Tambahkan dokumen ke PDF
<<<<<<< HEAD
        const simABuffer = await getFileBufferFromMinio(participant.simAPath);
        const ktpBuffer = await getFileBufferFromMinio(participant.ktpPath);
        const suratSehatButaWarnaBuffer = await getFileBufferFromMinio(participant.suratSehatButaWarnaPath);
        const suratBebasNarkobaBuffer = await getFileBufferFromMinio(participant.suratBebasNarkobaPath);
        await addFileToPdf(simABuffer, 'SIM A');
        await addFileToPdf(ktpBuffer, 'KTP');
        await addFileToPdf(suratSehatButaWarnaBuffer, 'Surat Sehat Buta Warna');
        await addFileToPdf(suratBebasNarkobaBuffer, 'Surat Bebas Narkoba');
=======
        let simABuffer: Buffer, ktpBuffer: Buffer, suratSehatButaWarnaBuffer: Buffer, suratBebasNarkobaBuffer: Buffer;
        try {
          simABuffer = (await this.fileUploadService.downloadFile(participant.simAPath)).buffer;
        } catch (err: any) { simABuffer = undefined; }
        try {
          ktpBuffer = (await this.fileUploadService.downloadFile(participant.ktpPath)).buffer;
        } catch (err: any) { ktpBuffer = undefined; }
        try {
          suratSehatButaWarnaBuffer = (await this.fileUploadService.downloadFile(participant.suratSehatButaWarnaPath)).buffer;
        } catch (err: any) { suratSehatButaWarnaBuffer = undefined; }
        try {
          suratBebasNarkobaBuffer = (await this.fileUploadService.downloadFile(participant.suratBebasNarkobaPath)).buffer;
        } catch (err: any) { suratBebasNarkobaBuffer = undefined; }
        if (simABuffer) await addFileToPdf(simABuffer, 'SIM A');
        if (ktpBuffer) await addFileToPdf(ktpBuffer, 'KTP');
        if (suratSehatButaWarnaBuffer) await addFileToPdf(suratSehatButaWarnaBuffer, 'Surat Sehat Buta Warna');
        if (suratBebasNarkobaBuffer) await addFileToPdf(suratBebasNarkobaBuffer, 'Surat Bebas Narkoba');
>>>>>>> 9bed29a0

        // Simpan dan kembalikan PDF
        const pdfBytes = await pdfDoc.save();
        this.logger.debug(`Berhasil menghasilkan PDF dokumen untuk participant ID: ${participantId}`);
        return { pdfBuffer: Buffer.from(pdfBytes), participantName: participant.name };
    }

    async getIdCard(participantId: string): Promise<string> {
        this.logger.debug(`Rendering ID Card HTML untuk participant ID: ${participantId}`);

        // Validasi input
        if (!participantId || participantId.trim() === '') {
            this.logger.warn('Participant ID kosong atau tidak valid');
            throw new HttpException('ID peserta tidak valid', 400);
        }

        // Pastikan QR code terbaru
        const qrCodeBuffer = await this.qrCodeService.getOrRegenerateQrCodeForParticipant(participantId);
        const participant = await this.findOneParticipant(participantId);
        
        const requiredFields = {
            foto: participant.fotoPath,
            company: participant.company,
            nationality: participant.nationality,
            qrCode: qrCodeBuffer,
        };
        const missingFields = Object.entries(requiredFields)
            .filter(([_, value]) => !value)
            .map(([key]) => key);

        if (missingFields.length > 0) {
            this.logger.warn(`Data ID Card tidak lengkap: ${missingFields.join(', ')}`);
            throw new HttpException('ID Card tidak bisa dilihat, lengkapi data terlebih dahulu', 400);
        }

        // Konversi data ke base64
        const { buffer: photoBuffer } = await this.fileUploadService.downloadFile(participant.fotoPath);
        const photoBase64 = photoBuffer.toString('base64');
        const qrCodeBase64 = qrCodeBuffer.toString('base64');
        const photoType = this.coreHelper.getMediaType(photoBuffer);
        const qrCodeType = this.coreHelper.getMediaType(qrCodeBuffer);
<<<<<<< HEAD

        // Konfigurasi URL
        const backendUrl = this.urlHelper.getBaseUrl('backend');
        const gmfLogoUrl = `${backendUrl}/assets/images/Logo_GMF_Aero_Asia.png`;

=======

        // Konfigurasi URL
        const backendUrl = this.urlHelper.getBaseUrl('backend');
        const gmfLogoUrl = `${backendUrl}/assets/images/Logo_GMF_Aero_Asia.png`;

>>>>>>> 9bed29a0
        // Render template EJS
        const templatePath = join(__dirname, '..', 'templates', 'id-card', 'id-card.ejs');
        try {
            const idCard = await ejs.renderFile(templatePath, {
                gmfLogoUrl,
                photoBase64,
                qrCodeBase64,
                photoType,
                qrCodeType,
                name: participant.name,
                company: participant.company,
                idNumber: participant.idNumber,
                nationality: participant.nationality,
            });
            this.logger.debug(`Berhasil merender ID Card HTML untuk participant ID: ${participantId}`);
            return idCard;
        } catch (error) {
            this.logger.error('Gagal merender template EJS untuk ID Card', error.stack);
            throw new HttpException('Gagal merender tampilan ID Card', 500);
        }
    }

    async updateParticipant(participantId: string, req: UpdateParticipantRequest, user: CurrentUserRequest): Promise<string> {
        for (const key in req) {
            if (req.hasOwnProperty(key)) {
                req[key] = this.coreHelper.transformEmptyToNull(req[key]);
            }
        }
    
        req.gmfNonGmf = req.company.toLowerCase().includes('gmf') || req.company.toLowerCase().includes('garuda maintenance facility') ? 'GMF' : 'Non GMF';
        const updateRequest = this.validationService.validate(ParticipantValidation.UPDATE, req);
    
        const participant = await this.prismaService.participant.findUnique({
            where: {
                id: participantId,
            }
        });
    
        if(!participant) {
            throw new HttpException('Peserta tidak ditemukan', 404);
        }
    
        const userRole = user.role.name.toLowerCase();
    
        if(userRole === 'user') {
            if(user.participantId !== participantId) {
                throw new HttpException('Anda tidak bisa memperbarui data participant lain', 403);
            }
        }
    
        if(userRole !== 'super admin' && updateRequest.email) {
            throw new HttpException('Anda tidak bisa mengubah email participant', 400);
        }
    
        if(updateRequest.email) {
            await this.coreHelper.ensureUniqueFields('participant', [
                { field: 'email', value: updateRequest.email, message: 'Email sudah ada di data peserta', }
            ], participantId);
        }
    
        await this.coreHelper.ensureUniqueFields('participant', [
            { field: 'idNumber', value: updateRequest.idNumber, message: 'No Pegawai sudah ada di data peserta' },
        ], participantId);
        
        this.logger.debug('UpdateParticipant request:', req);

        // PATCH: Upload file jika buffer ada, assign path
        const fileFields = [
            { key: 'simA', fileNameKey: 'simAFileName', pathKey: 'simAPath' },
            { key: 'simB', fileNameKey: 'simBFileName', pathKey: 'simBPath' },
            { key: 'ktp', fileNameKey: 'ktpFileName', pathKey: 'ktpPath' },
            { key: 'foto', fileNameKey: 'fotoFileName', pathKey: 'fotoPath' },
            { key: 'suratSehatButaWarna', fileNameKey: 'suratSehatButaWarnaFileName', pathKey: 'suratSehatButaWarnaPath' },
            { key: 'suratBebasNarkoba', fileNameKey: 'suratBebasNarkobaFileName', pathKey: 'suratBebasNarkobaPath' },
        ];
        for (const field of fileFields) {
            if (updateRequest[field.key]) {
                try {
                    this.logger.log(`Uploading file ${field.key} for participant (update)...`);
                    const fileObj = {
                        buffer: updateRequest[field.key],
                        originalname: updateRequest[field.fileNameKey] || `${field.key}.png`,
                        mimetype: 'application/octet-stream',
                        size: updateRequest[field.key].length,
                    };
                    const path = await this.fileUploadService.uploadFile(fileObj as any, fileObj.originalname);
                    updateRequest[field.pathKey] = path;
                    this.logger.log(`File ${field.key} uploaded (update), path: ${path}`);
                } catch (err) {
                    this.logger.error(`Gagal upload file ${field.key} (update): ${err.message}`);
                    throw new HttpException(`Gagal upload file ${field.key}: ${err.message}`, 500);
                }
            }
        }

        // Hanya field yang valid di schema yang di-assign ke updateData
        const updateData: any = {
            idNumber: req.idNumber,
            name: req.name,
            nik: req.nik,
            dinas: req.dinas,
            bidang: req.bidang,
            company: req.company,
            phoneNumber: req.phoneNumber,
            nationality: req.nationality,
            placeOfBirth: req.placeOfBirth,
            dateOfBirth: req.dateOfBirth ? new Date(req.dateOfBirth) : undefined,
            simAFileName: req.simAFileName,
            simAPath: updateRequest.simAPath,
            simBFileName: req.simBFileName,
            simBPath: updateRequest.simBPath,
            ktpFileName: req.ktpFileName,
            ktpPath: updateRequest.ktpPath,
            fotoFileName: req.fotoFileName,
            fotoPath: updateRequest.fotoPath,
            suratSehatButaWarnaFileName: req.suratSehatButaWarnaFileName,
            suratSehatButaWarnaPath: updateRequest.suratSehatButaWarnaPath,
            tglKeluarSuratSehatButaWarna: req.tglKeluarSuratSehatButaWarna ? new Date(req.tglKeluarSuratSehatButaWarna) : undefined,
            suratBebasNarkobaFileName: req.suratBebasNarkobaFileName,
            suratBebasNarkobaPath: updateRequest.suratBebasNarkobaPath,
            tglKeluarSuratBebasNarkoba: req.tglKeluarSuratBebasNarkoba ? new Date(req.tglKeluarSuratBebasNarkoba) : undefined,
            gmfNonGmf: req.gmfNonGmf,
            // tambahkan field lain yang memang ada di schema jika perlu
        };

        // Hapus field undefined/null agar payload bersih
        Object.keys(updateData).forEach(key => updateData[key] === undefined && delete updateData[key]);

        this.logger.debug('Payload update participant ke Prisma:', updateData);

        const result = await this.prismaService.participant.update({
            where: { id: participantId },
            data: updateData,
        });

        this.logger.debug('UpdateParticipant result:', result);

        return 'Participant berhasil diupdate';
    }

    async deleteParticipant(participantId: string, user: CurrentUserRequest): Promise<string> {
        this.logger.log(`Memulai penghapusan participant dengan ID: ${participantId} oleh user: ${user.email}`);
        const participant = await this.findOneParticipant(participantId);

        if (!participant) {
            this.logger.warn(`Participant dengan ID ${participantId} tidak ditemukan.`);
            throw new HttpException('Peserta tidak ditemukan', 404);
        }

        if (user.dinas || user.dinas !== null) {
            this.validateDinasForLcuRequest(participant.dinas, user.dinas);
            this.logger.debug(`Validasi dinas untuk LCU berhasil untuk participant ${participantId}.`);
        }

        try {
            await this.prismaService.$transaction(async (prisma) => {
                this.logger.debug(`Memulai transaksi penghapusan untuk participant ${participantId}.`);

                // Hapus user terkait (jika ada)
                const findUser = await prisma.user.findFirst({
                    where: {
                        participantId: participant.id,
                    },
                });

                if (findUser) {
                    this.logger.debug(`Participant ${participantId} memiliki user terkait dengan ID: ${findUser.id}. Menghapus user terkait.`);
                    const deletedUser = await prisma.user.delete({
                        where: {
                            id: findUser.id,
                        },
                    });
                    this.logger.debug(`User ${findUser.id} berhasil dihapus. Hasil: ${JSON.stringify(deletedUser)}`);
                }

                // Hapus data terkait di tabel participantsCOT
                this.logger.debug(`Menghapus entri participantsCOT untuk participant ${participantId}.`);
                const deletedParticipantsCot = await prisma.participantsCOT.deleteMany({
                    where: {
                        participantId: participantId,
                    },
                });
                this.logger.debug(`${deletedParticipantsCot.count} entri participantsCOT berhasil dihapus untuk participant ${participantId}.`);

                // Hapus data peserta
                this.logger.debug(`Menghapus data participant dengan ID: ${participantId}.`);
                const deletedParticipantData = await prisma.participant.delete({
                    where: {
                        id: participantId,
                    },
                });
                this.logger.debug(`Participant ${participantId} berhasil dihapus. Hasil: ${JSON.stringify(deletedParticipantData)}`);
            });
            this.logger.log(`Penghapusan participant ${participantId} dan data terkait berhasil.`);
            return 'Berhasil menghapus participant';
        } catch (error) {
            this.logger.error(`Gagal menghapus participant ${participantId} atau data terkait: ${error.message}`, error.stack);
            throw new HttpException('Gagal menghapus participant atau data terkait', 500);
        }
    }

    async listParticipants(request: ListRequest, user: CurrentUserRequest):Promise<{ data: ParticipantResponse[], actions: ActionAccessRights, paging: Paging }> {
        const userRole = user.role.name.toLowerCase();
    
        const participantSelectFields = {
            id: true,
            idNumber: true,
            name: true,
            nik: true,
            dinas: true,
            bidang: true,
            company: true,
            email: true,
            phoneNumber: true,
            nationality: true,
            placeOfBirth: true,
            dateOfBirth: true,
            simAPath: true,
            simAFileName: true,
            simBPath: true,
            simBFileName: true,
            ktpPath: true,
            ktpFileName: true,
            fotoPath: true,
            fotoFileName: true,
            suratSehatButaWarnaPath: true,
            suratSehatButaWarnaFileName: true,
            tglKeluarSuratSehatButaWarna: true,
            suratBebasNarkobaPath: true,
            suratBebasNarkobaFileName: true,
            tglKeluarSuratBebasNarkoba: true,
            gmfNonGmf: true,
        }
    
        let whereClause: any = {};
    
        if (userRole === 'lcu') {
            whereClause = {
                dinas: {
                    equals: user.dinas,
                    mode: "insensitive",
                }
            };
        }
        
        if (request.searchQuery) {
            const searchQuery = request.searchQuery;
            if (userRole === 'super admin' || userRole === 'supervisor') {
                whereClause.OR = [
                    { idNumber: { contains: searchQuery, mode: 'insensitive' } },
                    { name: { contains: searchQuery, mode: 'insensitive' } },
                    { email: { contains: searchQuery, mode: 'insensitive' } },
                    { dinas: { contains: searchQuery, mode: 'insensitive' } },
                    { bidang: { contains: searchQuery, mode: 'insensitive' } },
                    { company: { contains: searchQuery, mode: 'insensitive' } },
                ];
            } else {
                whereClause.OR = [
                    { idNumber: { contains: searchQuery, mode: 'insensitive' } },
                    { name: { contains: searchQuery, mode: 'insensitive' } },
                    { email: { contains: searchQuery, mode: 'insensitive' } },
                    { bidang: { contains: searchQuery, mode: 'insensitive' } },
                ];
            }
        }
    
        // Hitung total untuk pagination
        const totalUsers = await this.prismaService.participant.count({
            where: whereClause,
        });

        // Pagination parameters
        const page = request.page || 1;
        const size = request.size || 10;
        const totalPage = Math.ceil(totalUsers / size);

        // Sorting universal
        const allowedSortFields = [
            'id', 'idNumber', 'name', 'nik', 'dinas', 'bidang', 'company', 'email', 'phoneNumber', 'nationality', 'placeOfBirth', 'dateOfBirth',
            'tglKeluarSuratSehatButaWarna', 'tglKeluarSuratBebasNarkoba', 'expSuratSehatButaWarna', 'expSuratBebasNarkoba'
        ];
        const naturalSortFields = ['idNumber', 'name', 'company', 'dinas', 'bidang', 'email'];
        const dateFields = ['dateOfBirth', 'tglKeluarSuratSehatButaWarna', 'tglKeluarSuratBebasNarkoba'];
        const computedFields = ['expSuratSehatButaWarna', 'expSuratBebasNarkoba'];
        const dbSortFields = ['id', 'nik', 'phoneNumber', 'nationality', 'placeOfBirth', 'dateOfBirth', 'tglKeluarSuratSehatButaWarna', 'tglKeluarSuratBebasNarkoba'];
        
        let sortBy = request.sortBy && allowedSortFields.includes(request.sortBy) ? request.sortBy : 'idNumber';
        let sortOrder: 'asc' | 'desc' = request.sortOrder === 'desc' ? 'desc' : 'asc';

        // Optimasi: Strategi berbeda berdasarkan field type
        let participants: any[];
        
        if (naturalSortFields.includes(sortBy)) {
          // Natural sort global: ambil seluruh data, sort, lalu pagination manual
          const allParticipants = await this.prismaService.participant.findMany({
            where: whereClause,
            select: participantSelectFields,
          });
          allParticipants.sort((a, b) => naturalSort(a[sortBy] || '', b[sortBy] || '', sortOrder));
          participants = allParticipants.slice((page - 1) * size, page * size);
        } else if (dateFields.includes(sortBy)) {
          // Date sort global: ambil seluruh data, sort berdasarkan tanggal, lalu pagination manual
          const allParticipants = await this.prismaService.participant.findMany({
            where: whereClause,
            select: participantSelectFields,
          });
          allParticipants.sort((a, b) => {
            const aDate = a[sortBy] ? new Date(a[sortBy]) : null;
            const bDate = b[sortBy] ? new Date(b[sortBy]) : null;
            
            // Handle null values - put them at the end
            if (!aDate && !bDate) return 0;
            if (!aDate) return 1;
            if (!bDate) return -1;
            
            const comparison = aDate.getTime() - bDate.getTime();
            return sortOrder === 'asc' ? comparison : -comparison;
          });
          participants = allParticipants.slice((page - 1) * size, page * size);
        } else if (computedFields.includes(sortBy)) {
          // Computed field sorting: calculate expiry dates and sort
          const allParticipants = await this.prismaService.participant.findMany({
            where: whereClause,
            select: participantSelectFields,
          });
          
          // Add computed fields to each participant
          const participantsWithComputed = allParticipants.map(p => {
            const expSuratSehatButaWarna = p.tglKeluarSuratSehatButaWarna 
              ? new Date(new Date(p.tglKeluarSuratSehatButaWarna).setMonth(new Date(p.tglKeluarSuratSehatButaWarna).getMonth() + 6))
              : null;
            const expSuratBebasNarkoba = p.tglKeluarSuratBebasNarkoba
              ? new Date(new Date(p.tglKeluarSuratBebasNarkoba).setMonth(new Date(p.tglKeluarSuratBebasNarkoba).getMonth() + 6))
              : null;
            
            return {
              ...p,
              expSuratSehatButaWarna,
              expSuratBebasNarkoba
            };
          });
          
          // Sort by computed field
          participantsWithComputed.sort((a, b) => {
            const aDate = a[sortBy];
            const bDate = b[sortBy];
            
            if (!aDate && !bDate) return 0;
            if (!aDate) return 1;
            if (!bDate) return -1;
            
            const comparison = aDate.getTime() - bDate.getTime();
            return sortOrder === 'asc' ? comparison : -comparison;
          });
          
          participants = participantsWithComputed.slice((page - 1) * size, page * size);
        } else if (dbSortFields.includes(sortBy)) {
          // Database sorting
          let orderBy: any;
          if (sortBy !== 'id') {
            orderBy = [
              { [sortBy]: sortOrder },
              { id: 'asc' }
            ];
          } else {
            orderBy = { id: sortOrder };
          }
          participants = await this.prismaService.participant.findMany({
            where: whereClause,
            select: participantSelectFields,
            skip: (page - 1) * size,
            take: size,
            orderBy,
          });
        } else {
          // Fallback: natural sort
          const allParticipants = await this.prismaService.participant.findMany({
            where: whereClause,
            select: participantSelectFields,
          });
          allParticipants.sort((a, b) => naturalSort(a[sortBy] || '', b[sortBy] || '', sortOrder));
          participants = allParticipants.slice((page - 1) * size, page * size);
        }
    
        const accessRights = this.validateActions(userRole);
    
        return {
            data: participants.map(participant => this.toParticipantResponse(participant)),
            actions: accessRights,
            paging: {
                currentPage: page,
                totalPage: totalPage,
                size: size,
            },
        };
    }

    toParticipantResponse(participant: any): ParticipantResponse {
        return {
            id: participant.id,
            idNumber: participant.idNumber,
            name: participant.name,
            nik: participant.nik,
            dinas: participant.dinas,
            bidang: participant.bidang,
            company: participant.company,
            email: participant.email,
            phoneNumber: participant.phoneNumber,
            nationality: participant.nationality,
            placeOfBirth: participant.placeOfBirth,
            dateOfBirth: participant.dateOfBirth,
            simAPath: participant.simAPath,
            simAFileName: participant.simAFileName,
            simBPath: participant.simBPath,
            simBFileName: participant.simBFileName,
            ktpPath: participant.ktpPath,
            ktpFileName: participant.ktpFileName,
            fotoPath: participant.fotoPath,
            fotoFileName: participant.fotoFileName,
            suratSehatButaWarnaPath: participant.suratSehatButaWarnaPath,
            suratSehatButaWarnaFileName: participant.suratSehatButaWarnaFileName,
            tglKeluarSuratSehatButaWarna: participant.tglKeluarSuratSehatButaWarna,
            tglKeluarSuratBebasNarkoba: participant.tglKeluarSuratBebasNarkoba,
            gmfNonGmf: participant.gmfNonGmf,
        };
    }

    private async findOneParticipant(participantId: string): Promise<Participant> {
        const participant = await this.prismaService.participant.findUnique({
            where: { id: participantId },
        });
        if (!participant) {
            this.logger.warn(`Participant not found for ID: ${participantId}`);
            throw new HttpException('Peserta tidak ditemukan', 404);
        }
        return participant;
    }

    private validateDinasForLcuRequest(participantDinas: string, lcuDinas: string) {
        if(participantDinas != lcuDinas) {
            throw new HttpException('LCU hanya bisa menambahkan, melihat, dan menghapus data peserta dengan dinas yang sama', 403);
        }
    }

    private validateActions(userRole: string): ActionAccessRights {
        const accessMap = {
            'super admin': { canEdit: true, canDelete: true, canView: true, },
            'supervisor': { canEdit: false, canDelete: false, canView: true, },
            'lcu': { canEdit: true, canDelete: true, canView: true, },
        };
        
        return this.coreHelper.validateActions(userRole, accessMap);
    }

    // Tambahan helper untuk ambil participant tanpa validasi user/role
    async getParticipantRaw(participantId: string): Promise<Participant> {
        return this.findOneParticipant(participantId);
    }

    // Fungsi baru: Download semua file peserta sebagai ZIP
    async downloadAllFilesAsZip(participantId: string, res: any): Promise<void> {
        const participant = await this.findOneParticipant(participantId);
        const archive = archiver('zip', { zlib: { level: 9 } });
        let fileCount = 0;

        res.set({
            'Content-Type': 'application/zip',
            'Content-Disposition': `attachment; filename="AllFiles_${participant.name || 'Participant'}_${participantId}.zip"`,
        });

        archive.pipe(res);

        // Daftar file yang ingin di-zip
        const files = [
            { path: participant.ktpPath, name: participant.ktpFileName || 'KTP.png' },
            { path: participant.simAPath, name: participant.simAFileName || 'SIM_A.png' },
            { path: participant.simBPath, name: participant.simBFileName || 'SIM_B.png' },
            { path: participant.fotoPath, name: participant.fotoFileName || 'Foto.png' },
            { path: participant.suratSehatButaWarnaPath, name: participant.suratSehatButaWarnaFileName || 'Surat_Sehat_Buta_Warna.png' },
            { path: participant.suratBebasNarkobaPath, name: participant.suratBebasNarkobaFileName || 'Surat_Bebas_Narkoba.png' },
        ];

        for (const file of files) {
            if (file.path) {
                try {
<<<<<<< HEAD
                    // Ambil buffer dari storage dinamis
                    let buffer: Buffer | null = null;
                    const storageType = process.env.STORAGE_TYPE || 'minio';
                    if (storageType === 'supabase') {
                        const { buffer: buf } = await this.fileUploadService.downloadFile(file.path);
                        buffer = buf;
                    } else {
                        buffer = await getFileBufferFromMinio(file.path);
=======
                    // Ambil buffer dari storage dinamis (satu jalur)
                    let buffer: Buffer | null = null;
                    try {
                      buffer = (await this.fileUploadService.downloadFile(file.path)).buffer;
                    } catch (err: any) {
                      buffer = null;
>>>>>>> 9bed29a0
                    }
                    if (buffer) {
                        archive.append(buffer, { name: file.name });
                        fileCount++;
                    }
                } catch (err) {
                    // Lewati file yang gagal diambil
                    this.logger.warn(`Gagal mengambil file ${file.name}: ${err.message}`);
                }
            }
        }

        if (fileCount === 0) {
            archive.abort();
            res.status(404).json({ message: 'Data tidak ditemukan.' });
            return;
        }

        await archive.finalize();
    }
}<|MERGE_RESOLUTION|>--- conflicted
+++ resolved
@@ -13,19 +13,12 @@
 import { join } from "path";
 import * as ejs from 'ejs';
 import { UrlHelper } from '../common/helpers/url.helper';
-<<<<<<< HEAD
-import { QrCodeService } from "src/qrcode/qrcode.service";
-=======
 import { QrCodeService } from "../qrcode/qrcode.service";
->>>>>>> 9bed29a0
 import * as fs from 'fs';
 import { getFileBufferFromMinio } from '../common/helpers/minio.helper';
 import { FileUploadService } from '../file-upload/file-upload.service';
 import * as archiver from 'archiver';
-<<<<<<< HEAD
-=======
 import { naturalSort } from '../common/helpers/natural-sort';
->>>>>>> 9bed29a0
 
 @Injectable()
 export class ParticipantService {
@@ -188,15 +181,6 @@
         }
 
         // Ambil file dari storage dinamis
-<<<<<<< HEAD
-        const storageType = process.env.STORAGE_TYPE || 'minio';
-        let fileBuffer: Buffer;
-        if (storageType === 'supabase') {
-          const { buffer } = await this.fileUploadService.downloadFile(participant[pathField]);
-          fileBuffer = buffer;
-        } else {
-          fileBuffer = await getFileBufferFromMinio(participant[pathField]);
-=======
         let fileBuffer: Buffer;
         try {
           const { buffer } = await this.fileUploadService.downloadFile(participant[pathField]);
@@ -207,7 +191,6 @@
           }
           this.logger.error(`Gagal mengambil file ${fileName}: ${err.message}`);
           throw new HttpException(`Gagal mengambil file ${fileName}: ${err.message}`, 500);
->>>>>>> 9bed29a0
         }
 
         if (!fileBuffer) {
@@ -379,16 +362,6 @@
         };
 
         // Tambahkan dokumen ke PDF
-<<<<<<< HEAD
-        const simABuffer = await getFileBufferFromMinio(participant.simAPath);
-        const ktpBuffer = await getFileBufferFromMinio(participant.ktpPath);
-        const suratSehatButaWarnaBuffer = await getFileBufferFromMinio(participant.suratSehatButaWarnaPath);
-        const suratBebasNarkobaBuffer = await getFileBufferFromMinio(participant.suratBebasNarkobaPath);
-        await addFileToPdf(simABuffer, 'SIM A');
-        await addFileToPdf(ktpBuffer, 'KTP');
-        await addFileToPdf(suratSehatButaWarnaBuffer, 'Surat Sehat Buta Warna');
-        await addFileToPdf(suratBebasNarkobaBuffer, 'Surat Bebas Narkoba');
-=======
         let simABuffer: Buffer, ktpBuffer: Buffer, suratSehatButaWarnaBuffer: Buffer, suratBebasNarkobaBuffer: Buffer;
         try {
           simABuffer = (await this.fileUploadService.downloadFile(participant.simAPath)).buffer;
@@ -406,7 +379,6 @@
         if (ktpBuffer) await addFileToPdf(ktpBuffer, 'KTP');
         if (suratSehatButaWarnaBuffer) await addFileToPdf(suratSehatButaWarnaBuffer, 'Surat Sehat Buta Warna');
         if (suratBebasNarkobaBuffer) await addFileToPdf(suratBebasNarkobaBuffer, 'Surat Bebas Narkoba');
->>>>>>> 9bed29a0
 
         // Simpan dan kembalikan PDF
         const pdfBytes = await pdfDoc.save();
@@ -448,19 +420,11 @@
         const qrCodeBase64 = qrCodeBuffer.toString('base64');
         const photoType = this.coreHelper.getMediaType(photoBuffer);
         const qrCodeType = this.coreHelper.getMediaType(qrCodeBuffer);
-<<<<<<< HEAD
 
         // Konfigurasi URL
         const backendUrl = this.urlHelper.getBaseUrl('backend');
         const gmfLogoUrl = `${backendUrl}/assets/images/Logo_GMF_Aero_Asia.png`;
 
-=======
-
-        // Konfigurasi URL
-        const backendUrl = this.urlHelper.getBaseUrl('backend');
-        const gmfLogoUrl = `${backendUrl}/assets/images/Logo_GMF_Aero_Asia.png`;
-
->>>>>>> 9bed29a0
         // Render template EJS
         const templatePath = join(__dirname, '..', 'templates', 'id-card', 'id-card.ejs');
         try {
@@ -946,23 +910,12 @@
         for (const file of files) {
             if (file.path) {
                 try {
-<<<<<<< HEAD
-                    // Ambil buffer dari storage dinamis
-                    let buffer: Buffer | null = null;
-                    const storageType = process.env.STORAGE_TYPE || 'minio';
-                    if (storageType === 'supabase') {
-                        const { buffer: buf } = await this.fileUploadService.downloadFile(file.path);
-                        buffer = buf;
-                    } else {
-                        buffer = await getFileBufferFromMinio(file.path);
-=======
                     // Ambil buffer dari storage dinamis (satu jalur)
                     let buffer: Buffer | null = null;
                     try {
                       buffer = (await this.fileUploadService.downloadFile(file.path)).buffer;
                     } catch (err: any) {
                       buffer = null;
->>>>>>> 9bed29a0
                     }
                     if (buffer) {
                         archive.append(buffer, { name: file.name });
