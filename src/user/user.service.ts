import { HttpException, Injectable } from '@nestjs/common';
import { PrismaService } from '../common/service/prisma.service';
import { ValidationService } from '../common/service/validation.service';
import {
  CreateUserRequest,
  UpdateUserRequest,
  UserResponse,
} from '../model/user.model';
import { UserValidation } from './user.validation';
import * as bcrypt from 'bcrypt';
import { ActionAccessRights, ListRequest, Paging } from 'src/model/web.model';
import { CurrentUserRequest } from 'src/model/auth.model';
import { CoreHelper } from 'src/common/helpers/core.helper';
import { RoleResponse } from 'src/model/role.model';
import { Logger } from '@nestjs/common';
<<<<<<< HEAD
=======
import { naturalSort } from '../common/helpers/natural-sort';
>>>>>>> 9bed29a0

@Injectable()
export class UserService {
  private readonly logger = new Logger(UserService.name);

  constructor(
    private readonly validationService: ValidationService,
    private readonly prismaService: PrismaService,
    private readonly coreHelper: CoreHelper,
  ) {}

  async createUser(
    req: CreateUserRequest,
    user: CurrentUserRequest,
  ): Promise<string> {
    for (const key in req) {
      if (req.hasOwnProperty(key)) {
        req[key] = this.coreHelper.transformEmptyToNull(req[key]);
      }
    }
    const createRequest: CreateUserRequest = this.validationService.validate(
      UserValidation.CREATE,
      req,
    );

    createRequest.dinas
      ? createRequest.dinas.toUpperCase()
      : createRequest.dinas;

    await this.coreHelper.ensureUniqueFields('user', [
      {
        field: 'idNumber',
        value: createRequest.idNumber,
        message: 'No pegawai sudah digunakan',
      },
      {
        field: 'email',
        value: createRequest.email,
        message: 'Email sudah digunakan',
      },
    ]);

    const userRole = user.role.name.toLowerCase();
    const roleUser = await this.findRoleUser();

    const role = await this.prismaService.role.findUnique({
      where: {
        id: createRequest.roleId,
      },
    });

    if (!role) {
      throw new HttpException('Role tidak valid', 400);
    }

    const roleRequest = role.name.toLowerCase();

    if (roleRequest === 'user') {
      if (createRequest.participantId) {
        const participant = await this.prismaService.participant.findFirst({
          where: {
            id: createRequest.participantId,
          },
        });

        if (!participant) {
          throw new HttpException('Participant tidak ditemukan', 404);
        }
      }
      this.validateNikForUser(createRequest);
      await this.validateParticipantByNik(createRequest);
    } else if (roleRequest === 'lcu') {
      this.validateNikForNonUserRoles(createRequest.nik);
      this.validateDinas(createRequest.dinas, roleRequest);
    } else if (roleRequest === 'supervisor') {
      this.validateNikForNonUserRoles(createRequest.nik);
      this.validateDinas(createRequest.dinas, roleRequest);
    } else {
      this.validateNikForNonUserRoles(createRequest.nik);
      this.validateDinasForSuperAdmin(createRequest.dinas);
    }

    if (userRole === 'lcu') {
      this.validateRoleForLcuOrSupervisorRequest(
        createRequest.roleId,
        roleUser.id,
      );
      this.validateDinasForLcuRequest(createRequest.dinas, user.dinas);
    } else if (userRole === 'supervisor') {
      this.validateRoleForLcuOrSupervisorRequest(
        createRequest.roleId,
        roleUser.id,
      );
    }

    createRequest.password = await bcrypt.hash(createRequest.password, 10);

    const userSelectFields = this.userSelectFields();

    await this.prismaService.user.create({
      data: {
        ...createRequest,
        verifiedAccount: true,
      },
      select: userSelectFields,
    });

    return 'User berhasil dibuat';
  }

  async getUser(userId: string): Promise<UserResponse> {
    const findUser = await this.findUser(userId);
    if (!findUser) {
      throw new HttpException('User tidak ditemukan', 404);
    }

    const result: UserResponse = {
      ...findUser,
    };

    return this.toUserResponse(result);
  }

  async updateUser(
    userId: string,
    req: UpdateUserRequest,
    user: CurrentUserRequest,
  ): Promise<string> {
    for (const key in req) {
      if (req.hasOwnProperty(key)) {
        req[key] = this.coreHelper.transformEmptyToNull(req[key]);
      }
    }

    const updateRequest: UpdateUserRequest = this.validationService.validate(
      UserValidation.UPDATE,
      req,
    );

    const findUser = await this.findUser(userId);

    if (!findUser) {
      throw new HttpException('User tidak ditemukan', 404);
    }

    const roleUser = await this.findRoleUser();
    const userRole = user.role.name.toLowerCase();

    if (userRole === 'supervisor') {
      if (updateRequest.roleId) {
        this.validateRoleForLcuOrSupervisorRequest(
          updateRequest.roleId,
          roleUser.id,
        );
      }
    }

    if (userRole !== 'super admin' && updateRequest.email) {
      throw new HttpException('Anda tidak bisa mengubah email pengguna', 400);
    }

    const role = await this.prismaService.role.findUnique({
      where: {
        id: updateRequest.roleId,
      },
    });

    if (!role) {
      throw new HttpException('Role tidak valid', 400);
    }

    const roleRequest = role.name.toLowerCase();

    if (roleRequest === 'user') {
      this.validateNikForUser(updateRequest);
    } else if (roleRequest === 'lcu') {
      this.validateNikForNonUserRoles(updateRequest.nik);
      this.validateDinas(updateRequest.dinas, roleRequest);
    } else if (roleRequest === 'supervisor') {
      this.validateNikForNonUserRoles(updateRequest.nik);
      this.validateDinas(updateRequest.dinas, roleRequest);
    } else {
      this.validateNikForNonUserRoles(updateRequest.nik);
      this.validateDinasForSuperAdmin(updateRequest.dinas);
    }

    for (const key of Object.keys(updateRequest)) {
      if (updateRequest[key] !== undefined) {
        if (key === 'password') {
          updateRequest.password = await bcrypt.hash(
            updateRequest.password,
            10,
          );
        } else {
          (updateRequest as any)[key] = updateRequest[key];
        }
      }
    }

    const userSelectFields = this.userSelectFields();

    await this.prismaService.user.update({
      where: {
        id: userId,
      },
      data: updateRequest,
      select: userSelectFields,
    });

    if (findUser.nik) {
      const updateParticipant = {
        idNumber: updateRequest.idNumber,
        name: updateRequest.name,
        nik: updateRequest.nik,
        dinas: updateRequest.dinas,
        email: updateRequest.email,
      };

      const participantUpdate = await this.prismaService.participant.findFirst({
        where: {
          nik: findUser.nik,
        },
      });

      if (participantUpdate) {
        await this.prismaService.participant.update({
          where: {
            id: participantUpdate.id,
          },
          data: updateParticipant,
        });
      }
    }

    return 'User berhasil diperbarui';
  }

  async delete(userId: string): Promise<string> {
    this.logger.log(`Memulai penghapusan user dengan ID: ${userId}`);
    const findUser = await this.findUser(userId);

    if (!findUser) {
      this.logger.warn(`User dengan ID ${userId} tidak ditemukan.`);
      throw new HttpException('User tidak ditemukan', 404);
    }

    try {
      await this.prismaService.$transaction(async (prisma) => {
        this.logger.debug(`Memulai transaksi penghapusan untuk user ${userId}.`);
        // Hapus participant terkait jika ada
        if (findUser.participantId) {
          this.logger.debug(`User ${userId} memiliki participantId: ${findUser.participantId}. Menghapus participant terkait.`);
          const deletedParticipant = await prisma.participant.delete({
            where: { id: findUser.participantId }
          });
          this.logger.debug(`Participant ${findUser.participantId} berhasil dihapus. Hasil: ${JSON.stringify(deletedParticipant)}`);
        }

        // Kemudian hapus user
        const deletedUser = await prisma.user.delete({
          where: {
            id: userId,
          },
        });
        this.logger.debug(`User ${userId} berhasil dihapus. Hasil: ${JSON.stringify(deletedUser)}`);
      });
      this.logger.log(`Penghapusan user ${userId} dan data terkait berhasil.`);
      return 'User berhasil dihapus';
    } catch (error) {
      this.logger.error(`Gagal menghapus user ${userId} atau participant terkait: ${error.message}`, error.stack);
      throw new HttpException('Gagal menghapus user atau data terkait', 500);
    }
  }

  async listUsers(
    request: ListRequest,
    user: CurrentUserRequest,
  ): Promise<{
    data: UserResponse[];
    actions: ActionAccessRights;
    paging: Paging;
  }> {
    const userSelectFields = this.userSelectFields();
    const whereCondition: any = {};

    const searchQuery = request.searchQuery;
    if (searchQuery) {
      whereCondition.OR = [
        { idNumber: { contains: searchQuery, mode: 'insensitive' } },
        { email: { contains: searchQuery, mode: 'insensitive' } },
        { name: { contains: searchQuery, mode: 'insensitive' } },
        { role: { name: { contains: searchQuery, mode: 'insensitive' } } },
        { dinas: { contains: searchQuery, mode: 'insensitive' } },
      ];
    }

<<<<<<< HEAD
    // Hitung total data
    const totalUsers = await this.prismaService.user.count({
      where: whereCondition,
    });

    // Ambil data dengan paginasi
    const users = await this.prismaService.user.findMany({
      where: whereCondition,
      select: userSelectFields,
      skip: (request.page - 1) * request.size,
      take: request.size,
    });

    // Hitung total halaman
    const totalPage = Math.ceil(totalUsers / request.size);

    // Dapatkan actions berdasarkan role user
    const userRole = user.role.name.toLowerCase();
    const actions = this.validateActions(userRole);

    // Format data user
    const formattedUsers = users.map(({ nik, ...rest }) =>
      this.toUserResponse(rest),
    );

    return {
      data: formattedUsers,
      actions: actions,
      paging: {
        currentPage: request.page,
        totalPage: totalPage,
        size: request.size,
      },
    };
  }

  toUserResponse(data: UserResponse): UserResponse {
    return {
      ...data,
    };
  }

  userSelectFields() {
    return {
      id: true,
      participantId: true,
      idNumber: true,
      nik: true,
      email: true,
      name: true,
      dinas: true,
      roleId: true,
      role: true,
    };
  }

  private async findUser(userId: string): Promise<any> {
    const userSelectFields = this.userSelectFields();
    const findUser = await this.prismaService.user.findUnique({
      where: {
        id: userId,
      },
      select: userSelectFields,
    });
    return findUser;
  }

  private validateNikForUser(req: any) {
    if (!req.nik) {
      throw new HttpException('NIK tidak boleh kosong', 400);
=======
    // Hitung total untuk pagination
    const totalUsers = await this.prismaService.user.count({ where: whereCondition });

    // Pagination parameters
    const page = request.page || 1;
    const size = request.size || 10;
    const totalPage = Math.ceil(totalUsers / size);

    // Sorting universal
    const allowedSortFields = ['idNumber', 'email', 'name', 'dinas', 'id', 'roleName'];
    const naturalSortFields = ['idNumber', 'email', 'name', 'dinas'];
    const relationFields = ['roleName']; // Special handling for relations
    const dbSortFields = ['id'];
    
    let sortBy = request.sortBy && allowedSortFields.includes(request.sortBy) ? request.sortBy : 'idNumber';
    let sortOrder: 'asc' | 'desc' = request.sortOrder === 'desc' ? 'desc' : 'asc';
    let users: any[];

    if (relationFields.includes(sortBy)) {
      // Special handling for relation fields
      if (sortBy === 'roleName') {
        users = await this.prismaService.user.findMany({
          where: whereCondition,
          select: {
            ...userSelectFields,
            role: { select: { name: true } },
          },
          orderBy: { role: { name: sortOrder } },
          skip: (page - 1) * size,
          take: size,
        });
      }
    } else if (naturalSortFields.includes(sortBy)) {
      // Natural sort global: ambil seluruh data, sort, lalu pagination manual
      const allUsers = await this.prismaService.user.findMany({
        where: whereCondition,
        select: userSelectFields,
      });
      allUsers.sort((a, b) => naturalSort(a[sortBy] || '', b[sortBy] || '', sortOrder));
      users = allUsers.slice((page - 1) * size, page * size);
    } else if (dbSortFields.includes(sortBy)) {
      // Database sorting
      const orderBy: any = {};
      orderBy[sortBy] = sortOrder;
      users = await this.prismaService.user.findMany({
        where: whereCondition,
        select: userSelectFields,
        orderBy,
        skip: (page - 1) * size,
        take: size,
      });
    } else {
      // Fallback: natural sort
      const allUsers = await this.prismaService.user.findMany({
        where: whereCondition,
        select: userSelectFields,
      });
      allUsers.sort((a, b) => naturalSort(a[sortBy] || '', b[sortBy] || '', sortOrder));
      users = allUsers.slice((page - 1) * size, page * size);
>>>>>>> 9bed29a0
    }
  }

<<<<<<< HEAD
  private async validateParticipantByNik(request: CreateUserRequest) {
    const participant = await this.prismaService.participant.findFirst({
      where: {
        OR: [{ nik: request.nik }, { email: request.email }],
      },
    });

    // Validasi idNumber, name, dan dinas
    if (participant) {
      if (request.nik && request.nik !== participant.nik) {
        throw new HttpException(
          'NIK tidak sesuai dengan data participant',
          400,
        );
      }

      if (request.idNumber && request.idNumber !== participant.idNumber) {
        console.log(request.idNumber);
        throw new HttpException(
          'No Pegawai tidak sesuai dengan data participant',
          400,
        );
      }

      if (request.name && request.name !== participant.name) {
        throw new HttpException(
          'Nama tidak sesuai dengan data participant',
          400,
        );
      }

      if (request.email && request.email !== participant.email) {
        throw new HttpException(
          'Email tidak sesuai dengan data participant',
          400,
        );
      }

      if (request.dinas && request.dinas !== participant.dinas) {
        throw new HttpException(
          'Dinas tidak sesuai dengan data participant',
          400,
        );
      }
    } else {
      await this.prismaService.participant.create({
        data: {
          idNumber: request.idNumber,
          name: request.name,
          nik: request.nik,
          dinas: request.dinas,
          email: request.email,
        },
      });
    }
  }

=======
    // Dapatkan actions berdasarkan role user
    const userRole = user.role.name.toLowerCase();
    const actions = this.validateActions(userRole);

    // Format data user
    const formattedUsers = users.map(({ nik, ...rest }) => {
      // roleName untuk konsistensi FE
      const roleName = users[0]?.role?.name || rest.role?.name || '';
      return { ...this.toUserResponse(rest), roleName };
    });

    return {
      data: formattedUsers,
      actions: actions,
      paging: {
        currentPage: page,
        totalPage: totalPage,
        size: size,
      },
    };
  }

  toUserResponse(data: UserResponse): UserResponse {
    return {
      ...data,
    };
  }

  userSelectFields() {
    return {
      id: true,
      participantId: true,
      idNumber: true,
      nik: true,
      email: true,
      name: true,
      dinas: true,
      roleId: true,
      role: true,
    };
  }

  private async findUser(userId: string): Promise<any> {
    const userSelectFields = this.userSelectFields();
    const findUser = await this.prismaService.user.findUnique({
      where: {
        id: userId,
      },
      select: userSelectFields,
    });
    return findUser;
  }

  private validateNikForUser(req: any) {
    if (!req.nik) {
      throw new HttpException('NIK tidak boleh kosong', 400);
    }
  }

  private async validateParticipantByNik(request: CreateUserRequest) {
    const participant = await this.prismaService.participant.findFirst({
      where: {
        OR: [{ nik: request.nik }, { email: request.email }],
      },
    });

    // Validasi idNumber, name, dan dinas
    if (participant) {
      if (request.nik && request.nik !== participant.nik) {
        throw new HttpException(
          'NIK tidak sesuai dengan data participant',
          400,
        );
      }

      if (request.idNumber && request.idNumber !== participant.idNumber) {
        console.log(request.idNumber);
        throw new HttpException(
          'No Pegawai tidak sesuai dengan data participant',
          400,
        );
      }

      if (request.name && request.name !== participant.name) {
        throw new HttpException(
          'Nama tidak sesuai dengan data participant',
          400,
        );
      }

      if (request.email && request.email !== participant.email) {
        throw new HttpException(
          'Email tidak sesuai dengan data participant',
          400,
        );
      }

      if (request.dinas && request.dinas !== participant.dinas) {
        throw new HttpException(
          'Dinas tidak sesuai dengan data participant',
          400,
        );
      }
    } else {
      await this.prismaService.participant.create({
        data: {
          idNumber: request.idNumber,
          name: request.name,
          nik: request.nik,
          dinas: request.dinas,
          email: request.email,
        },
      });
    }
  }

>>>>>>> 9bed29a0
  private validateNikForNonUserRoles(nik: string) {
    if (nik) {
      throw new HttpException(
        'Role super admin, supervisor, dan LCU tidak perlu NIK',
        400,
      );
<<<<<<< HEAD
    }
  }

  private validateDinas(dinas: string, role: string) {
    if (!dinas) {
      throw new HttpException(`Role ${role} wajib harus memiliki dinas`, 400);
    }
  }

  private validateDinasForSuperAdmin(dinas: string) {
    if (dinas) {
      throw new HttpException('Role Super Admin tidak perlu dinas', 400);
    }
  }

=======
    }
  }

  private validateDinas(dinas: string, role: string) {
    if (!dinas) {
      throw new HttpException(`Role ${role} wajib harus memiliki dinas`, 400);
    }
  }

  private validateDinasForSuperAdmin(dinas: string) {
    if (dinas) {
      throw new HttpException('Role Super Admin tidak perlu dinas', 400);
    }
  }

>>>>>>> 9bed29a0
  private validateRoleForLcuOrSupervisorRequest(
    reqRoleId: string,
    roleUserId: string,
  ): void {
    if (reqRoleId !== roleUserId) {
      throw new HttpException(
        'LCU hanya dapat membuat, mengakses, dan menghapus akun dengan role user',
        403,
      );
    }
  }

  private validateDinasForLcuRequest(dinasRequest: string, dinasLCU: string) {
    if (dinasRequest != dinasLCU) {
      throw new HttpException(
        'LCU hanya dapat membuat, mengakses, dan menghapus akun Pengguna dalam dinas yang sama',
        403,
      );
    }
  }

  private validateActions(userRole: string): ActionAccessRights {
    const accessMap = {
      'super admin': { canEdit: true, canDelete: true },
      supervisor: { canEdit: false, canDelete: false },
    };

    return this.coreHelper.validateActions(userRole, accessMap);
  }

  private async findRoleUser(): Promise<RoleResponse> {
    const roleUser = await this.prismaService.role.findFirst({
      where: {
        name: {
          equals: 'user',
          mode: 'insensitive',
        },
      },
    });
    return roleUser;
  }
}<|MERGE_RESOLUTION|>--- conflicted
+++ resolved
@@ -13,10 +13,7 @@
 import { CoreHelper } from 'src/common/helpers/core.helper';
 import { RoleResponse } from 'src/model/role.model';
 import { Logger } from '@nestjs/common';
-<<<<<<< HEAD
-=======
 import { naturalSort } from '../common/helpers/natural-sort';
->>>>>>> 9bed29a0
 
 @Injectable()
 export class UserService {
@@ -313,78 +310,6 @@
       ];
     }
 
-<<<<<<< HEAD
-    // Hitung total data
-    const totalUsers = await this.prismaService.user.count({
-      where: whereCondition,
-    });
-
-    // Ambil data dengan paginasi
-    const users = await this.prismaService.user.findMany({
-      where: whereCondition,
-      select: userSelectFields,
-      skip: (request.page - 1) * request.size,
-      take: request.size,
-    });
-
-    // Hitung total halaman
-    const totalPage = Math.ceil(totalUsers / request.size);
-
-    // Dapatkan actions berdasarkan role user
-    const userRole = user.role.name.toLowerCase();
-    const actions = this.validateActions(userRole);
-
-    // Format data user
-    const formattedUsers = users.map(({ nik, ...rest }) =>
-      this.toUserResponse(rest),
-    );
-
-    return {
-      data: formattedUsers,
-      actions: actions,
-      paging: {
-        currentPage: request.page,
-        totalPage: totalPage,
-        size: request.size,
-      },
-    };
-  }
-
-  toUserResponse(data: UserResponse): UserResponse {
-    return {
-      ...data,
-    };
-  }
-
-  userSelectFields() {
-    return {
-      id: true,
-      participantId: true,
-      idNumber: true,
-      nik: true,
-      email: true,
-      name: true,
-      dinas: true,
-      roleId: true,
-      role: true,
-    };
-  }
-
-  private async findUser(userId: string): Promise<any> {
-    const userSelectFields = this.userSelectFields();
-    const findUser = await this.prismaService.user.findUnique({
-      where: {
-        id: userId,
-      },
-      select: userSelectFields,
-    });
-    return findUser;
-  }
-
-  private validateNikForUser(req: any) {
-    if (!req.nik) {
-      throw new HttpException('NIK tidak boleh kosong', 400);
-=======
     // Hitung total untuk pagination
     const totalUsers = await this.prismaService.user.count({ where: whereCondition });
 
@@ -444,69 +369,8 @@
       });
       allUsers.sort((a, b) => naturalSort(a[sortBy] || '', b[sortBy] || '', sortOrder));
       users = allUsers.slice((page - 1) * size, page * size);
->>>>>>> 9bed29a0
-    }
-  }
-
-<<<<<<< HEAD
-  private async validateParticipantByNik(request: CreateUserRequest) {
-    const participant = await this.prismaService.participant.findFirst({
-      where: {
-        OR: [{ nik: request.nik }, { email: request.email }],
-      },
-    });
-
-    // Validasi idNumber, name, dan dinas
-    if (participant) {
-      if (request.nik && request.nik !== participant.nik) {
-        throw new HttpException(
-          'NIK tidak sesuai dengan data participant',
-          400,
-        );
-      }
-
-      if (request.idNumber && request.idNumber !== participant.idNumber) {
-        console.log(request.idNumber);
-        throw new HttpException(
-          'No Pegawai tidak sesuai dengan data participant',
-          400,
-        );
-      }
-
-      if (request.name && request.name !== participant.name) {
-        throw new HttpException(
-          'Nama tidak sesuai dengan data participant',
-          400,
-        );
-      }
-
-      if (request.email && request.email !== participant.email) {
-        throw new HttpException(
-          'Email tidak sesuai dengan data participant',
-          400,
-        );
-      }
-
-      if (request.dinas && request.dinas !== participant.dinas) {
-        throw new HttpException(
-          'Dinas tidak sesuai dengan data participant',
-          400,
-        );
-      }
-    } else {
-      await this.prismaService.participant.create({
-        data: {
-          idNumber: request.idNumber,
-          name: request.name,
-          nik: request.nik,
-          dinas: request.dinas,
-          email: request.email,
-        },
-      });
-    }
-  }
-
-=======
+    }
+
     // Dapatkan actions berdasarkan role user
     const userRole = user.role.name.toLowerCase();
     const actions = this.validateActions(userRole);
@@ -623,14 +487,12 @@
     }
   }
 
->>>>>>> 9bed29a0
   private validateNikForNonUserRoles(nik: string) {
     if (nik) {
       throw new HttpException(
         'Role super admin, supervisor, dan LCU tidak perlu NIK',
         400,
       );
-<<<<<<< HEAD
     }
   }
 
@@ -646,23 +508,6 @@
     }
   }
 
-=======
-    }
-  }
-
-  private validateDinas(dinas: string, role: string) {
-    if (!dinas) {
-      throw new HttpException(`Role ${role} wajib harus memiliki dinas`, 400);
-    }
-  }
-
-  private validateDinasForSuperAdmin(dinas: string) {
-    if (dinas) {
-      throw new HttpException('Role Super Admin tidak perlu dinas', 400);
-    }
-  }
-
->>>>>>> 9bed29a0
   private validateRoleForLcuOrSupervisorRequest(
     reqRoleId: string,
     roleUserId: string,
